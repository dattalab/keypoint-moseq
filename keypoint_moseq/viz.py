import os
import cv2
import tqdm
import imageio
import numpy as np
import matplotlib.pyplot as plt
from scipy.ndimage import gaussian_filter1d
plt.rcParams['figure.dpi'] = 100

from vidio.read import OpenCVReader
from textwrap import fill

from keypoint_moseq.util import (
    get_edges, get_durations, get_frequencies, reindex_by_bodyparts,
    find_matching_videos, get_syllable_instances, sample_instances,
    filter_centroids_headings, get_trajectories, interpolate_keypoints
)
from keypoint_moseq.io import load_results
from jax_moseq.models.keypoint_slds import center_embedding




def plot_scree(pca, savefig=True, project_dir=None, fig_size=(3,2),
              ):
    """
    Plot explained variance as a function of the number of PCs.

    Parameters
    ----------
    pca : :py:func:`sklearn.decomposition.PCA`
        Fitted PCA model

    savefig : bool, True
        Whether to save the figure to a file. If true, the figure is 
        saved to ``{project_dir}/pca_scree.pdf``.

    project_dir : str, default=None
        Path to the project directory. Required if ``savefig`` is True.

    fig_size : tuple, (2.5,2)
        Size of the figure in inches.

    Returns 
    -------
    fig : :py:class:`matplotlib.figure.Figure`
        Figure handle
    """
    fig = plt.figure()
    plt.plot(np.arange(len(pca.mean_))+1,np.cumsum(pca.explained_variance_ratio_))
    plt.xlabel('PCs')
    plt.ylabel('Explained variance')
    plt.gcf().set_size_inches(fig_size)
    plt.grid()
    plt.tight_layout()
    
    if savefig:
        assert project_dir is not None, fill(
            'The ``savefig`` option requires a ``project_dir``')
        plt.savefig(os.path.join(project_dir,'pca_scree.pdf'))
    plt.show()
    return fig
          
def plot_pcs(pca, *, use_bodyparts, skeleton, keypoint_colormap='autumn',
             savefig=True, project_dir=None, scale=10, plot_n_pcs=10, 
             axis_size=(2,1.5), ncols=5, node_size=20, **kwargs):
    """
    Visualize the components of a fitted PCA model.

    For each PC, a subplot shows the mean pose (semi-transparent) along
    with a perturbation of the mean pose in the direction of the PC. 

    Parameters
    ----------
    pca : :py:func:`sklearn.decomposition.PCA`
        Fitted PCA model

    use_bodyparts : list of str
        List of bodyparts to that are used in the model; used to index
        bodypart names in the skeleton.

    skeleton : list
        List of edges that define the skeleton, where each edge is a
        pair of bodypart names.

    keypoint_colormap : str
        Name of a matplotlib colormap to use for coloring the keypoints.

    savefig : bool, True
        Whether to save the figure to a file. If true, the figure is
        saved to ``{project_dir}/pcs-{xy/yz}.pdf`` (``yz`` is only 
        included for 3D data).

    project_dir : str, default=None
        Path to the project directory. Required if ``savefig`` is True.

    scale : float, default=10
        Scale factor for the perturbation of the mean pose.

    plot_n_pcs : int, default=10
        Number of PCs to plot. 

    axis_size : tuple of float, default=(2,1.5)
        Size of each subplot in inches.

    ncols : int, default=5
        Number of columns in the figure.

    node_size : int, default=20
        Size of the keypoints in the figure.
    """
    k = len(use_bodyparts)
    d = len(pca.mean_)//(k-1)  
    Gamma = np.array(center_embedding(k))
    edges = get_edges(use_bodyparts, skeleton)
    cmap = plt.cm.get_cmap(keypoint_colormap)
    plot_n_pcs = min(plot_n_pcs, pca.components_.shape[0])
    
    if d==2: dims_list,names = [[0,1]],['xy']
    if d==3: dims_list,names = [[0,1],[1,2]],['xy','yz']
    
    for dims,name in zip(dims_list,names):
        nrows = int(np.ceil(plot_n_pcs/ncols))
        fig,axs = plt.subplots(nrows, ncols, sharex=True, sharey=True)
        for i,ax in enumerate(axs.flat):
            ymean = Gamma @ pca.mean_.reshape(k-1,d)[:,dims]
            y = Gamma @ (pca.mean_ + scale*pca.components_[i]).reshape(k-1,d)[:,dims]
            for e in edges: ax.plot(*ymean[e].T, color=cmap(e[0]/(k-1)), zorder=0, alpha=0.25)
            ax.scatter(*ymean.T, c=np.arange(k), cmap=cmap, s=node_size, zorder=1, alpha=0.25, linewidth=0)
            for e in edges: ax.plot(*y[e].T, color=cmap(e[0]/(k-1)), zorder=2)
            ax.scatter(*y.T, c=np.arange(k), cmap=cmap, s=node_size, zorder=3)
            ax.set_title(f'PC {i+1}', fontsize=10)
            ax.set_aspect('equal')
            ax.axis('off')
        
        fig.set_size_inches((axis_size[0]*ncols, axis_size[1]*nrows))
        plt.tight_layout()
        
        if savefig:
            assert project_dir is not None, fill(
                'The ``savefig`` option requires a ``project_dir``')
            plt.savefig(os.path.join(project_dir,f'pcs-{name}.pdf'))
        plt.show()
        

def plot_progress(model, data, history, iteration, path=None,
                  project_dir=None, name=None, savefig=True,
                  fig_size=None, seq_length=600, min_frequency=.001, 
                  **kwargs):
    """
    Plot the progress of the model during fitting.

    The figure shows the following plots:
        - Duration distribution: 
            The distribution of state durations for the most recent
            iteration of the model.
        - Frequency distribution:
            The distribution of state frequencies for the most recent
            iteration of the model.
        - Median duration:
            The median state duration across iterations.
        - State sequence history
            The state sequence across iterations in a random window 
            (a new window is selected each time the progress is plotted). 

    Parameters
    ----------
    model : dict
        Model dictionary containing ``states``

    data : dict
        Data dictionary containing ``mask``

    history : dict
        Dictionary mapping iteration number to saved model dictionaries

    iteration : int
        Current iteration of model fitting

    savefig : bool, default=True
        Whether to save the figure to a file. If true, the figure is
        either saved to ``path`` or, to ``{project_dir}/{name}-progress.pdf``
        if ``path`` is None.

    fig_size : tuple of float, default=None
        Size of the figure in inches. 
        
    seq_length : int, default=600
        Length of the state sequence history plot.

    min_frequency : float, default=.001
        Minimum frequency for including a state in the frequency 
        distribution plot.

    project_dir : str, default=None
    name : str, default=None
    path : str, default=None
    """
    z = np.array(model['states']['z'])
    mask = np.array(data['mask'])
    durations = get_durations(z,mask)
    frequencies = get_frequencies(z,mask)
    
    history_iters = sorted(history.keys())
    past_stateseqs = [history[i]['states']['z'] 
                      for i in history_iters 
                      if 'states' in history[i]]
        
    if len(past_stateseqs)>0: 
        fig,axs = plt.subplots(1,4, gridspec_kw={'width_ratios':[1,1,1,3]})
        if fig_size is None: fig_size=(12,2.5)
    else: 
        fig,axs = plt.subplots(1,2)
        if fig_size is None: fig_size=(4,2.5)

    frequencies = np.sort(frequencies[frequencies>min_frequency])[::-1]
    axs[0].bar(range(len(frequencies)),frequencies,width=1)
    axs[0].set_ylabel('probability')
    axs[0].set_xlabel('syllable rank')
    axs[0].set_title('Frequency distribution')
    axs[0].set_yticks([])
    
    lim = int(np.percentile(durations, 95))
    binsize = max(int(np.floor(lim/30)),1)
    lim = lim-(lim%binsize)
    axs[1].hist(durations, range=(1,lim), bins=(int(lim/binsize)), density=True)
    axs[1].set_xlim([1,lim])
    axs[1].set_xlabel('syllable duration (frames)')
    axs[1].set_ylabel('probability')
    axs[1].set_title('Duration distribution')
    axs[1].set_yticks([])
    
    if len(past_stateseqs)>0:
        
        med_durs = [np.median(get_durations(z,mask)) for z in past_stateseqs]
        axs[2].scatter(history_iters,med_durs)
        axs[2].set_ylim([-1,np.max(med_durs)*1.1])
        axs[2].set_xlabel('iteration')
        axs[2].set_ylabel('duration')
        axs[2].set_title('Median duration')

        yticks = axs[2].get_yticks()
        yticklabels = history_iters[yticks.astype(int)]
        axs[2].set_yticklabels(yticklabels)
        
        nz = np.stack(np.array(mask[:,seq_length:]).nonzero(),axis=1)
        batch_ix,start = nz[np.random.randint(nz.shape[0])]
        seq_hist = np.stack([z[batch_ix,start:start+seq_length] for z in past_stateseqs])
        axs[3].imshow(seq_hist, cmap=plt.cm.jet, aspect='auto', interpolation='nearest')
        axs[3].set_xlabel('Time (frames)')
        axs[3].set_ylabel('Iterations')
        axs[3].set_title('State sequence history')
        
    fig.suptitle(f'Iteration {iteration}')
    fig.set_size_inches(fig_size)
    plt.tight_layout()
    
    if savefig:
        if path is None:
            assert name is not None and project_dir is not None, fill(
                'The ``savefig`` option requires either a ``path`` '
                'or a ``name`` and ``project_dir``')
            path = os.path.join(project_dir,name,'fitting_progress.pdf')
        plt.savefig(path)  
    plt.show()


def _crowd_movie_tile(key, start, end, videos, centroids, headings, 
                     dot_color=(255,255,255), window_size=112,
                     pre=30, post=60, dot_radius=4):
            
        cs = centroids[key][start-pre:start+post]
        h,c = headings[key][start],cs[pre]
        r = np.float32([[np.cos(h), np.sin(h)],[-np.sin(h), np.cos(h)]])
        c = r @ c - window_size//2
        M = [[ np.cos(h), np.sin(h),-c[0]], [-np.sin(h), np.cos(h),-c[1]]]
        
        tile = []
        frames = videos[key][start-pre:start+post]
        for ii,(frame,c) in enumerate(zip(frames,cs)):
            frame = cv2.warpAffine(frame,np.float32(M),(window_size,window_size))
            if 0 <= ii-pre <= end-start:
                pos = tuple([int(x) for x in M@np.append(c,1)])
                cv2.circle(frame, pos, dot_radius, dot_color, -1, cv2.LINE_AA)
            tile.append(frame)  
        return np.stack(tile)
    
    
def crowd_movie(instances, rows, cols, videos, centroids, headings,
                dot_color=(255,255,255), dot_radius=4, window_size=112, 
                pre=30, post=60):
    
    """Generate a crowd movie and return it as an array of frames.

    Crowd movies show many instances of a syllable. Each instance
    shows a snippet of a video, centered on the animal and synchronized
    to the onset of the syllable. A dot appears at syllable onset and 
    disappears at syllable offset.

    Parameters
    ----------
    instances: list of tuples ``(key, start, end)``
        List of syllable instances to include in the crowd movie,
        where each instance is specified as a tuple with the video 
        name, start frame and end frame. The list must have length
        ``rows*cols``. The video names must also be keys in ``videos``.
        
    rows: int, cols : int
        Number of rows and columns in the crowd movie grid
    
    videos: dict
        Dictionary mapping video names to video readers. Frames from
        each reader should be accessible via ``__getitem__(int or slice)``

    centroids: dict
        Dictionary mapping video names to arrays of shape ``(n_frames, 2)``
        with the x,y coordinates of animal centroid on each frame

    headings: dict
        Dictionary mapping video names to arrays of shape ``(n_frames,)``
        with the heading of the animal on each frame (in radians)

    dot_color: tuple of ints, default=(255,255,255)
        RGB color of the dot indicating syllable onset and offset

    dot_radius: int, default=4
        Radius of the dot indicating syllable onset and offset

    window_size: int, default=112
        Size of the window around the animal

    pre: int, default=30
        Number of frames before syllable onset to include in the movie

    post: int, default=60
        Number of frames after syllable onset to include in the movie

    Returns
    -------
    frames: array of shape ``(rows, cols, post+pre, window_size, window_size, 3)``
        Array of frames in the crowd movie
    """
    tiles = np.stack([
        _crowd_movie_tile(
            key, start, end, videos, centroids, headings, 
            dot_color=dot_color, window_size=window_size,
            pre=pre, post=post, dot_radius=dot_radius
        ) for key, start, end in instances
    ]).reshape(rows, cols, post+pre, window_size, window_size, 3)
    return np.concatenate(np.concatenate(tiles,axis=2),axis=2)


    
def write_video_clip(frames, path, fps=30, quality=7):
    """Write a video clip to a file.
    """
    with imageio.get_writer(
        path, pixelformat='yuv420p', 
        fps=fps, quality=quality) as writer:
        for frame in frames: 
            writer.append_data(frame)


def generate_crowd_movies(
    results=None, output_dir=None, name=None, project_dir=None,
    results_path=None, video_dir=None, video_paths=None, 
    rows=4, cols=6, filter_size=9, pre=30, post=60, 
    min_frequency=0.005, min_duration=3, dot_radius=4, 
    dot_color=(255,255,255), window_size=112, use_reindexed=True, 
    sampling_options={}, coordinates=None, bodyparts=None, 
    use_bodyparts=None, quality=7, video_extension=None, **kwargs):
    
    """
    Generate crowd movies for a modeled dataset.

    Crowd movies show many instances of a syllable and are useful in
    figuring out what behavior the syllable captures 
    (see :py:func:`keypoint_moseq.viz.crowd_movie`). This method
    generates a crowd movie for each syllable that is used sufficiently
    often (i.e. has at least ``rows_cols`` instances with duration
    of at least ``min_duration`` and an overall frequency of at least
    ``min_frequency``). The crowd movies are saved to ``output_dir`` if 
    specified, or else to ``{project_dir}/{name}/crowd_movies``.

    Parameters
    ----------
    results: dict, default=None
        Dictionary containing modeling results for a dataset. Must 
        contain syllable sequences, centroids and headings (see
        :py:func:`keypoint_moseq.fitting.apply_model`). If None,
        results will be loaded using either ``results_path`` or 
        ``project_dir`` and ``name``.

    output_dir: str, default=None
        Directory where crowd movies should be saved. If None, crowd
        movies will be saved to ``{project_dir}/{name}/crowd_movies``.

    name: str, default=None
        Name of the model. Required to load results if ``results`` is 
        None and ``results_path`` is None. Required to save crowd movies 
        if ``output_dir`` is None.
        
    project_dir: str, default=None
        Project directory. Required to load results if ``results`` is 
        None and ``results_path`` is None. Required to save crowd movies 
        if ``output_dir`` is None.

    results_path: str, default=None
        Path to a results file. If None, results will be loaded from
        ``{project_dir}/{name}/results.h5``.

    video_dir: str, default=None
        Directory containing videos of the modeled data (see 
        :py:func:`keypoint_moseq.io.find_matching_videos`). If None,
        a dictionary of ``video_paths`` must be provided.

    video_paths: dict, default=None
        Dictionary mapping session names to video paths. The session 
        names must correspond to keys in ``results['syllables']``. If
        None, a ``video_dir`` must be provided.

    filter_size: int, default=9
        Size of the median filter applied to centroids and headings

    min_frequency: float, default=0.005
        Minimum frequency of a syllable to be included in the crowd movies.

    min_duration: int, default=3
        Minimum duration of a syllable instance to be included in the 
        crowd movie for that syllable. 

    use_reindexed: bool, default=True
        Determines the naming of syllables (``results["syllables"]`` if 
        False, or ``results["syllables_reindexed"]`` if True). The
        reindexed naming corresponds to the rank order of syllable
        frequency (e.g. "0" for the most frequent syllable).

    sampling_options: dict, default={}
        Dictionary of options for sampling syllable instances (see
        :py:func:`keypoint_moseq.util.sample_instances`).
    
    coordinates: dict, default=None
        Dictionary mapping session names to keypoint coordinates as 
        ndarrays of shape (n_frames, n_bodyparts, 2). Required
        for density-based sampling (i.e. when 
        ``sampling_options['mode']=='density'``; see 
        :py:func:`keypoint_moseq.util.sample_instances`).

    bodyparts: list of str, default=None
        List of bodypart names in ``coordinates``. Required when 
        ``coordinates`` is provided and bodyparts were reindexed 
        for modeling. 

    use_bodyparts: list of str, default=None
        Ordered list of bodyparts used for modeling. Required when 
        ``coordinates`` is provided and bodyparts were reindexed 
        for modeling. 

    quality: int, default=7
        Quality of the crowd movies. Higher values result in higher
        quality movies but larger file sizes.

    rows, cols, pre, post, dot_radius, dot_color, window_size
        See :py:func:`keypoint_moseq.viz.crowd_movie`

    video_extension: str, default=None
        Preferred video extension (passed to :py:func:`keypoint_moseq.util.find_matching_videos`)
    """
    assert (video_dir is not None) or (video_paths is not None), fill(
        'You must provide either ``video_dir`` or ``video_paths``')      
    
    if output_dir is None:
        assert project_dir is not None and name is not None, fill(
            'Either specify the ``output_dir`` where crowd movies should '
            'be saved or include a ``project_dir`` and ``name``')
        output_dir = os.path.join(project_dir,name, 'crowd_movies')
    if not os.path.exists(output_dir): os.makedirs(output_dir)
    print(f'Writing crowd movies to {output_dir}')
    
    if not (bodyparts is None or use_bodyparts is None or coordinates is None):
        coordinates = reindex_by_bodyparts(coordinates, bodyparts, use_bodyparts)

    if results is None: results = load_results(
        name=name, project_dir=project_dir, path=results_path)
    
    if video_paths is None:
        video_paths = find_matching_videos(
            results.keys(), video_dir, as_dict=True, 
            video_extension=video_extension)

    videos = {k: OpenCVReader(path) for k,path in video_paths.items()}
    fps = list(videos.values())[0].fps
    
    syllable_key = 'syllables' + ('_reindexed' if use_reindexed else '')
    syllables = {k:v[syllable_key] for k,v in results.items()}
    centroids = {k:v['centroid'] for k,v in results.items()}
    headings = {k:v['heading'] for k,v in results.items()}

    syllable_instances = get_syllable_instances(
        syllables, pre=pre, post=post, min_duration=min_duration,
        min_frequency=min_frequency, min_instances=rows*cols)

    sampled_instances = sample_instances(
        syllable_instances, rows*cols, coordinates=coordinates, 
        centroids=centroids, headings=headings, **sampling_options)

    centroids,headings = filter_centroids_headings(
        centroids, headings, filter_size=filter_size)
    
    for syllable,instances in tqdm.tqdm(
        sampled_instances.items(), desc='Generating crowd movies'):
        
        frames = crowd_movie(
            instances, rows, cols, videos, centroids, headings, 
            window_size=window_size, dot_color=dot_color, 
            dot_radius=dot_radius, pre=pre, post=post)

        path = os.path.join(output_dir, f'syllable{syllable}.mp4')
        write_video_clip(frames, path, fps=fps, quality=quality)

        
        

def _pad_limits(limits, left=0.1, right=0.1, top=0.1, bottom=0.1):
    
    xmin,ymin = limits[0]
    xmax,ymax = limits[1]
    width = xmax-xmin
    height = ymax-ymin
    
    xmin -= width*left
    xmax += width*right
    ymin -= height*bottom
    ymax += height*top
    
    return np.array([
        [xmin,ymin],
        [xmax,ymax]])


        
def plot_trajectories(titles, Xs, edges, lims, n_cols=4, invert=False, 
                      keypoint_colormap='autumn', node_size=50, linewidth=3, 
                      plot_width=4, overlap=(0.2,0)):
    """
    Plot one or more pose trajectories on a common axis and return
    the axis.

    (See :py:func:`keypoint_moseq.viz.generate_trajectory_plots`)

    Parameters
    ----------
    titles: list of str
        List of titles for each trajectory plot.

    Xs: list of ndarray
        List of pose trajectories as ndarrays of shape
        (n_frames, n_keypoints, 2).

    edges: list of tuples
        List of edges, where each edge is a tuple of two integers

    lims: ndarray
        Axis limits used for all the trajectory plots. The limits 
        should be provided as an array of shape (2,2) with the format
        ``[[xmin,ymin],[xmax,ymax]]``.

    n_cols: int, default=4
        Number of columns in the figure (used when plotting multiple
        trajectories).

    invert: bool, default=False
        Determines the background color of the figure. If ``True``,
        the background will be black.

    keypoint_colormap : str
        Name of a matplotlib colormap to use for coloring the keypoints.

    node_size: int, default=50
        Size of each keypoint.

    linewidth: int, default=3
        Width of the lines connecting keypoints.

    plot_width: int, default=4
        Width of each trajectory plot in inches. The height  is 
        determined by the aspect ratio of ``lims``. The final figure 
        width is ``fig_width * min(n_cols, len(X))``.

    overlap: tuple of float, default=(0.2,0)
        Amount of overlap between each trajectory plot as a tuple 
        with the format ``(x_overlap, y_overlap)``. The values should
        be between 0 and 1.

    Returns
    -------
    fig : :py:class:`matplotlib.figure.Figure`
        Figure handle

    ax: matplotlib.axes.Axes
        Axis containing the trajectory plots.
    """
    num_timesteps = Xs[0].shape[0]
    num_keypoints = Xs[0].shape[1]

    interval = int(np.floor(num_timesteps/10))
    plot_frames = np.arange(0,num_timesteps,interval)
    colors = plt.cm.get_cmap(keypoint_colormap)(np.linspace(0,1,num_keypoints))
    fill_color = 'k' if invert else 'w'

    n_cols = min(n_cols, len(Xs))
    n_rows = np.ceil(len(Xs)/n_cols)
    offsets = np.stack(np.meshgrid(
        np.arange(n_cols)*np.diff(lims[:,0])*(1-overlap[0]),
        np.arange(n_rows)*np.diff(lims[:,1])*(overlap[1]-1)
    ),axis=-1).reshape(-1,2)[:len(Xs)]
    
    Xs = np.array(Xs)+offsets[:,None,None]
    xmin,ymin = lims[0] + offsets.min(0)
    xmax,ymax = lims[1] + offsets.max(0)

    
    fig,ax = plt.subplots()

    ax.fill_between(
        [xmin,xmax], y1=[ymax,ymax], y2=[ymin,ymin], 
        facecolor=fill_color, zorder=0, clip_on=False)
        
    for i in plot_frames:
        
        for X,offset in zip(Xs,offsets):
            for ii,jj in edges: 
                ax.plot(*X[i,(ii,jj)].T, c='k', zorder=i*4, 
                        linewidth=linewidth, clip_on=False)
        
            for ii,jj in edges: 
                ax.plot(*X[i,(ii,jj)].T, c=colors[ii], zorder=i*4+1, 
                        linewidth=linewidth*.9, clip_on=False)

            ax.scatter(*X[i].T, c=colors, zorder=i*4+2, edgecolor='k', 
                       linewidth=0.4, s=node_size, clip_on=False)
        
        if i < plot_frames.max(): 
            ax.fill_between(
                [xmin,xmax], y1=[ymax,ymax], y2=[ymin,ymin], 
                facecolor=fill_color, alpha=0.2, zorder=i*4+3, clip_on=False)

            
    title_xy = (lims * np.array([[0.5,0.1],[0.5,0.9]])).sum(0)
    title_color = 'w' if invert else 'k'

    for xy,text in zip(offsets+title_xy,titles):
        ax.text(*xy, text, c=title_color, ha='center', 
                va='top', zorder=plot_frames.max()*4+4)
        
    plot_height = plot_width*(ymax-ymin)/(xmax-xmin)*1.1
    fig_width = plot_width*n_cols - (n_cols-1)*plot_width*overlap[0]
    fig_height = plot_height*n_rows - (n_rows-1)*plot_height*overlap[1]
    fig.set_size_inches((fig_width, fig_height))
    ax.set_xlim(xmin,xmax)
    ax.set_ylim(ymin,ymax)
    ax.set_aspect('equal')
    ax.axis('off')
    return fig,ax
    
    


def generate_trajectory_plots(
    coordinates, results=None, output_dir=None, name=None, 
    project_dir=None, results_path=None, pre=5, post=15, 
    min_frequency=0.005, min_duration=3, use_reindexed=True, 
    skeleton=None, bodyparts=None, use_bodyparts=None,  
    num_samples=40, keypoint_colormap='autumn',
    plot_options={}, sampling_options={'mode':'density'}, **kwargs):
    """
    Generate trajectory plots for a modeled dataset.

    Each trajectory plot shows a sequence of poses along the average
    trajectory through latent space associated with a given syllable.
    A separate figure is saved for each syllable, along with a single
    figure showing all syllables in a grid. The plots are saved to
    ``{output_dir}`` if it is provided, otherwise they are saved to
    ``{project_dir}/{name}/trajectory_plots``.

    Parameters
    ----------
    coordinates : dict
        Dictionary mapping session names to keypoint coordinates as 
        ndarrays of shape (n_frames, n_bodyparts, 2). 

    results: dict, default=None
        Dictionary containing modeling results for a dataset. Must 
        contain syllable sequences, centroids and headings (see
        :py:func:`keypoint_moseq.fitting.apply_model`). If None,
        results will be loaded using either ``results_path`` or 
        ``project_dir`` and ``name``.

    output_dir: str, default=None
        Directory where trajectory plots should be saved. If None, 
        plots will be saved to ``{project_dir}/{name}/trajectory_plots``.

    name: str, default=None
        Name of the model. Required to load results if ``results`` is 
        None and ``results_path`` is None. Required to save trajectory
        plots if ``output_dir`` is None.

    project_dir: str, default=None
       Project directory. Required to load results if ``results`` is 
        None and ``results_path`` is None. Required to save trajectory
        plots if ``output_dir`` is None.

    results_path: str, default=None
        Path to a results file. If None, results will be loaded from
        ``{project_dir}/{name}/results.h5``.

    pre: int, default=5, post: int, default=15
        Defines the temporal window around syllable onset for 
        computing the average trajectory. Note that the window is 
        independent of the actual duration of the syllable.

    min_frequency: float, default=0.005
        Minimum frequency of a syllable to plotted.

    min_duration: float, default=3
        Minimum duration of a syllable instance to be included in the
        trajectory average.

    use_reindexed: bool, default=True
        Determines the naming of syllables (``results["syllables"]`` if 
        False, or ``results["syllables_reindexed"]`` if True). The
        reindexed naming corresponds to the rank order of syllable
        frequency (e.g. "0" for the most frequent syllable).

    bodyparts: list of str, default=None
        List of bodypart names in ``coordinates``. 

    use_bodyparts: list of str, default=None
        Ordered list of bodyparts that were used for modeling.

    skeleton : list
        List of edges that define the skeleton, where each edge is a
        pair of bodypart names.

    num_samples: int, default=40
        Number of samples to used to compute the average trajectory.
        Also used to set ``n_neighbors`` when sampling syllable instances
        in ``density`` mode. 

    keypoint_colormap : str
        Name of a matplotlib colormap to use for coloring the keypoints.

    plot_options: dict, default={}
        Dictionary of options for trajectory plots (see
        :py:func:`keypoint_moseq.util.plot_trajectories`).

    sampling_options: dict, default={'mode':'density'}
        Dictionary of options for sampling syllable instances (see
        :py:func:`keypoint_moseq.util.sample_instances`).

    """
    if output_dir is None:
        assert project_dir is not None and name is not None, fill(
            'Either specify the ``output_dir`` where trajectory plots '
            'should be saved or include a ``project_dir`` and ``name``')
        output_dir = os.path.join(project_dir,name, 'trajectory_plots')
    if not os.path.exists(output_dir): os.makedirs(output_dir)
    print(f'Saving trajectory plots to {output_dir}')
    
    if not (bodyparts is None or use_bodyparts is None):
        coordinates = reindex_by_bodyparts(coordinates, bodyparts, use_bodyparts)
    
    if results is None: results = load_results(
        name=name, project_dir=project_dir, path=results_path)

    syllable_key = 'syllables' + ('_reindexed' if use_reindexed else '')
    syllables = {k:v[syllable_key] for k,v in results.items()}
    centroids = {k:v['centroid'] for k,v in results.items()}
    headings = {k:v['heading'] for k,v in results.items()}
    plot_options.update({'keypoint_colormap':keypoint_colormap})
            
    syllable_instances = get_syllable_instances(
        syllables, pre=pre, post=post, min_duration=min_duration,
        min_frequency=min_frequency, min_instances=num_samples)
    
    sampling_options['n_neighbors'] = num_samples
    sampled_instances = sample_instances(
        syllable_instances, num_samples, coordinates=coordinates, 
        centroids=centroids, headings=headings, **sampling_options)

    trajectories = get_trajectories(
        sampled_instances, coordinates, pre=pre, post=post, 
        centroids=centroids, headings=headings)

    edges = []
    if skeleton is not None: 
        assert use_bodyparts is not None, fill(
            'To plot skeleton edges, ``use_bodyparts`` must be specified')
        edges = get_edges(use_bodyparts, skeleton)

    syllables = sorted(trajectories.keys())
    titles = [f'Syllable {syllable}' for syllable in syllables]
    Xs = np.array([trajectories[syllable] for syllable in syllables]).mean(1)
    
    lims = np.stack([Xs.min((0,1,2)),Xs.max((0,1,2))])
    lims = _pad_limits(lims, left=0.1, right=0.1, top=0.2, bottom=0.2)

    if Xs.shape[-1]==2:
        
        # individual plots
        desc = 'Generating trajectory plots'
        for title,X in tqdm.tqdm(zip(titles,Xs), desc=desc, total=len(titles)):
            fig,ax = plot_trajectories([title], X[None], edges, lims, **plot_options)
            path = os.path.join(output_dir, f'{title}.pdf')
            plt.savefig(path)
            plt.close(fig=fig)

        # grid plot
        fig,ax = plot_trajectories(titles, Xs, edges, lims, **plot_options)
        path = os.path.join(output_dir, 'all_trajectories.pdf')
        plt.savefig(path)
        plt.show()
            
    else: raise NotImplementedError()


def overlay_keypoints(
    image, coordinates, skeleton_idx=[], keypoint_colormap='autumn',
    node_size=10, line_width=2, copy=False):
    """
    Overlay keypoints on an image.

    Parameters
    ----------
    image: ndarray of shape (height, width, 3)
        Image to overlay keypoints on.
    
    coordinates: ndarray of shape (num_keypoints, 2)
        Array of keypoint coordinates.

    skeleton_idx: list of tuples, default=[]
        List of edges that define the skeleton, where each edge is a
        pair of indexes.

    keypoint_colormap: str, default='autumn'
        Name of a matplotlib colormap to use for coloring the keypoints.

    node_size: int, default=10
        Size of the keypoints.

    line_width: int, default=2
        Width of the skeleton lines.

    copy: bool, default=False
        Whether to copy the image before overlaying keypoints.

    Returns
    -------
    image: ndarray of shape (height, width, 3)
        Image with keypoints overlayed.
    """
    if copy: image = image.copy()

    # get colors from matplotlib and convert to 0-255 range for openc
    colors = plt.get_cmap(keypoint_colormap)(np.linspace(0,1,coordinates.shape[0]))
    colors = [tuple([int(c) for c in cs[:3]*255]) for cs in colors]

    # overlay skeleton
    for i, j in skeleton_idx:
        if np.isnan(coordinates[i,0]) or np.isnan(coordinates[j,0]): continue
        pos1 = tuple(coordinates[i].astype(int))
        pos2 = tuple(coordinates[j].astype(int))
        image = cv2.line(image, pos1, pos2, colors[i], line_width, cv2.LINE_AA)

    # overlay keypoints
    for i, (x,y) in enumerate(coordinates):
        if np.isnan(x): continue
        pos = (int(x), int(y))
        image = cv2.circle(image, pos, node_size, colors[i], -1, cv2.LINE_AA)

    return image

def crop_image(image, centroid, crop_size):
    """
    Crop an image around a centroid.

    Parameters
    ----------
    image: ndarray of shape (height, width, 3)
        Image to crop.

    centroid: tuple of int
        (x,y) coordinates of the centroid.

    crop_size: int
        Size of the crop around the centroid.

    Returns
    -------
    image: ndarray of shape (crop_size, crop_size, 3)
        Cropped image.
    """
    x, y = centroid
    x = int(np.clip(x, crop_size, image.shape[1]-crop_size))
    y = int(np.clip(y, crop_size, image.shape[0]-crop_size))
    crop_size = int(crop_size)
    return image[y-crop_size:y+crop_size, x-crop_size:x+crop_size]




def overlay_keypoints_on_video(
    video_path, coordinates, skeleton=[], bodyparts=None, use_bodyparts=None, 
    output_path=None, show_frame_numbers=True, text_color=(255,255,255), 
    crop_size=None, frames=None, quality=7, centroid_smoothing_filter=10, 
    plot_options={}):
    """
    Overlay keypoints on a video.

    Parameters
    ----------
    video_path: str
        Path to a video file.

    coordinates: ndarray of shape (num_frames, num_keypoints, 2)
        Array of keypoint coordinates.

    skeleton: list of tuples, default=[]
        List of edges that define the skeleton, where each edge is a
        pair of bodypart names or a pair of indexes.

    bodyparts: list of str, default=None
        List of bodypart names in ``coordinates``. Required if
        ``skeleton`` is defined using bodypart names.

    use_bodyparts: list of str, default=None
        Subset of bodyparts to plot. If None, all bodyparts are plotted.

    output_path: str, default=None
        Path to save the video. If None, the video is saved to
        ``video_path`` with the suffix ``_keypoints``.

    show_frame_numbers: bool, default=True
        Whether to overlay the frame number in the video.

    text_color: tuple of int, default=(255,255,255)
        Color for the frame number overlay.

    crop_size: int, default=None
        Size of the crop around the keypoints to overlay on the video.
        If None, the entire video is used. 

    frames: iterable of int, default=None
        Frames to overlay keypoints on. If None, all frames are used.

    quality: int, default=7
        Quality of the output video.

    centroid_smoothing_filter: int, default=10
        Amount of smoothing to determine cropping centroid.

    plot_options: dict, default={}
        Additional keyword arguments to pass to
        :py:func:`keypoint_moseq.viz.overlay_keypoints`.
    """
    if output_path is None: 
        output_path = os.path.splitext(video_path)[0] + '_keypoints.mp4'

    if bodyparts is not None:
        if use_bodyparts is not None:
            coordinates = reindex_by_bodyparts(coordinates, bodyparts, use_bodyparts)
        else: use_bodyparts = bodyparts
        skeleton_idx = get_edges(use_bodyparts, skeleton)
    else: skeleton_idx = skeleton

    if crop_size is not None:
        outliers = np.any(np.isnan(coordinates), axis=2)
        interpolated_coordinates = interpolate_keypoints(coordinates, outliers)
        crop_centroid = np.nanmedian(interpolated_coordinates, axis=1)
        crop_centroid = gaussian_filter1d(centroid, centroid_smoothing_filter, axis=0)

    with imageio.get_reader(video_path) as reader:
        fps = reader.get_meta_data()['fps']
        if frames is None: frames = np.arange(reader.count_frames())

        with imageio.get_writer(
            output_path, pixelformat='yuv420p', 
            fps=fps, quality=quality) as writer:

            for frame in tqdm.tqdm(frames):
                image = reader.get_data(frame)
<<<<<<< HEAD
                print(skeleton_idx)
=======
                
>>>>>>> 830d4e50
                image = overlay_keypoints(
                    image, coordinates[frame], skeleton_idx=skeleton_idx, **plot_options)

                if crop_size is not None:
                    image = crop_image(image, crop_centroid[frame], crop_size)

                if show_frame_numbers:
                    image = cv2.putText(
                        image, f'Frame {frame}', (10, 20), cv2.FONT_HERSHEY_SIMPLEX, 
                        0.5, text_color, 1, cv2.LINE_AA)

                writer.append_data(image)<|MERGE_RESOLUTION|>--- conflicted
+++ resolved
@@ -989,11 +989,7 @@
 
             for frame in tqdm.tqdm(frames):
                 image = reader.get_data(frame)
-<<<<<<< HEAD
-                print(skeleton_idx)
-=======
-                
->>>>>>> 830d4e50
+
                 image = overlay_keypoints(
                     image, coordinates[frame], skeleton_idx=skeleton_idx, **plot_options)
 
