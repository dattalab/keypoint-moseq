from jax.tree_util import tree_map
import jax.numpy as jnp
import jax
import numpy as np
import warnings
import h5py
import joblib
import tqdm
import yaml
import os
import cv2
import tqdm
import re
import pandas as pd
from datetime import datetime
from textwrap import fill
from vidio.read import OpenCVReader
warnings.formatwarning = lambda msg, *a: str(msg)

from keypoint_moseq.util import (
    batch, 
    reindex_by_bodyparts, 
    list_files_with_exts, 
    interpolate_keypoints,
)


def _build_yaml(sections, comments):
    text_blocks = []
    for title,data in sections:
        centered_title = f' {title} '.center(50, '=')
        text_blocks.append(f"\n\n{'#'}{centered_title}{'#'}")
        for key,value in data.items():
            text = yaml.dump({key:value}).strip('\n')
            if key in comments: text = f"\n{'#'} {comments[key]}\n{text}"
            text_blocks.append(text)
    return '\n'.join(text_blocks)
        

def generate_config(project_dir, **kwargs):
    """
    Generate a ``config.yml`` file with project settings. Default 
    settings will be used unless overriden by a keywork argument.
    
    Parameters
    ----------
    project_dir: str 
        A file ``config.yml`` will be generated in this directory.
    
    kwargs
        Custom project settings.  
    """
    
    def _update_dict(new, original):
        return {k:new[k] if k in new else v for k,v in original.items()} 
    
    hypperams = {k: _update_dict(kwargs,v) for k,v in {
        'error_estimator': {'slope':-.5, 'intercept':.25},
        'obs_hypparams': {'sigmasq_0':0.1, 'sigmasq_C':.1, 'nu_sigma':1e5, 'nu_s':5},
        'ar_hypparams': {'latent_dim': 10, 'nlags': 3, 'S_0_scale': 0.01, 'K_0_scale': 10.0},
        'trans_hypparams': {'num_states': 100, 'gamma': 1e3, 'alpha': 5.7, 'kappa': 1e6},
        'cen_hypparams': {'sigmasq_loc': 0.5}
    }.items()}

    anatomy = _update_dict(kwargs, {
        'bodyparts': ['BODYPART1','BODYPART2','BODYPART3'],
        'use_bodyparts': ['BODYPART1','BODYPART2','BODYPART3'],
        'skeleton': [['BODYPART1','BODYPART2'], ['BODYPART2','BODYPART3']],
        'anterior_bodyparts': ['BODYPART1'],
        'posterior_bodyparts': ['BODYPART3']})
        
    other = _update_dict(kwargs, {
        'session_name_suffix': '',
        'verbose':True,
        'conf_pseudocount': 1e-3,
        'video_dir': '',
        'keypoint_colormap': 'autumn',
        'whiten': True,
        'fix_heading': False,
        'seg_length': 10000 })
       
    fitting = _update_dict(kwargs, {
        'added_noise_level': 0.1,
        'PCA_fitting_num_frames': 1000000,
        'conf_threshold': 0.5,
#         'kappa_scan_target_duration': 12,
#         'kappa_scan_min': 1e2,
#         'kappa_scan_max': 1e12,
#         'num_arhmm_scan_iters': 50,
#         'num_arhmm_final_iters': 200,
#         'num_kpslds_scan_iters': 50,
#         'num_kpslds_final_iters': 500
    })
    
    comments = {
        'verbose': 'whether to print progress messages during fitting',
        'keypoint_colormap': 'colormap used for visualization; see `matplotlib.cm.get_cmap` for options',
        'added_noise_level': 'upper bound of uniform noise added to the data during initial AR-HMM fitting; this is used to regularize the model',
        'PCA_fitting_num_frames': 'number of frames used to fit the PCA model during initialization',
        'video_dir': 'directory with videos from which keypoints were derived (used for crowd movies)',
        'session_name_suffix': 'suffix used to match videos to session names; this can usually be left empty (see `util.find_matching_videos` for details)',
        'bodyparts': 'used to access columns in the keypoint data',
        'skeleton': 'used for visualization only',
        'use_bodyparts': 'determines the subset of bodyparts to use for modeling and the order in which they are represented',
        'anterior_bodyparts': 'used to initialize heading',
        'posterior_bodyparts': 'used to initialize heading',
        'seg_length': 'data are broken up into segments to parallelize fitting',
        'trans_hypparams': 'transition hyperparameters',
        'ar_hypparams': 'autoregressive hyperparameters',
        'obs_hypparams': 'keypoint observation hyperparameters',
        'cen_hypparams': 'centroid movement hyperparameters',
        'error_estimator': 'parameters to convert neural net likelihoods to error size priors',
        'save_every_n_iters': 'frequency for saving model snapshots during fitting; if 0 only final state is saved', 
        'kappa_scan_target_duration': 'target median syllable duration (in frames) for choosing kappa',
        'whiten': 'whether to whiten principal components; used to initialize the latent pose trajectory `x`',
        'conf_threshold': 'used to define outliers for interpolation when the model is initialized',
        'conf_pseudocount': 'pseudocount used regularize neural network confidences',
        'fix_heading': 'whether to keep the heading angle fixed; this should only be True if the pose is constrained to a narrow range of angles, e.g. a headfixed mouse.',
    }

    sections = [
        ('ANATOMY', anatomy),
        ('FITTING', fitting),
        ('HYPER PARAMS',hypperams),
        ('OTHER', other)
    ]

    with open(os.path.join(project_dir,'config.yml'),'w') as f: 
        f.write(_build_yaml(sections, comments))
                          
        
def check_config_validity(config):
    """
    Check if the config is valid.

    To be valid, the config must satisfy the following criteria:
        - All the elements of ``config["use_bodyparts"]`` are 
          also in ``config["bodyparts"]`` 
        - All the elements of ``config["anterior_bodyparts"]`` are
          also in ``config["bodyparts"]`` 
        - All the elements of ``config["anterior_bodyparts"]`` are
          also in ``config["bodyparts"]`` 
        - For each pair in ``config["skeleton"]``, both elements 
          also in ``config["bodyparts"]`` 

    Parameters
    ----------
    config: dict 

    Returns
    -------
    validity: bool
    """
    error_messages = []
    
    # check anatomy
    for bodypart in config['use_bodyparts']:
        if not bodypart in config['bodyparts']:
            error_messages.append(           
                f'ACTION REQUIRED: `use_bodyparts` contains {bodypart} '
                'which is not one of the options in `bodyparts`.')
            
    for bodypart in sum(config['skeleton'],[]):
        if not bodypart in config['bodyparts']:
            error_messages.append(
                f'ACTION REQUIRED: `skeleton` contains {bodypart} '
                'which is not one of the options in `bodyparts`.')
            
    for bodypart in config['anterior_bodyparts']:
        if not bodypart in config['bodyparts']:
            error_messages.append(
                f'ACTION REQUIRED: `anterior_bodyparts` contains {bodypart} '
                'which is not one of the options in `bodyparts`.')
            
    for bodypart in config['posterior_bodyparts']:
        if not bodypart in config['bodyparts']:
            error_messages.append(     
                f'ACTION REQUIRED: `posterior_bodyparts` contains {bodypart} '
                'which is not one of the options in `bodyparts`.')

    if len(error_messages)==0: 
        return True
    for msg in error_messages: 
        print(fill(msg, width=70, subsequent_indent='  '), end='\n\n')
    return False
            

def load_config(project_dir, check_if_valid=True, build_indexes=True):
    """
    Load a project config file.
    
    Parameters
    ----------
    project_dir: str
        Directory containing the config file
        
    check_if_valid: bool, default=True
        Check if the config is valid using 
        :py:func:`keypoint_moseq.io.check_config_validity`
        
    build_indexes: bool, default=True
        Add keys ``"anterior_idxs"`` and ``"posterior_idxs"`` to the 
        config. Each maps to a jax array indexing the elements of 
        ``config["anterior_bodyparts"]`` and 
        ``config["posterior_bodyparts"]`` by their order in 
        ``config["use_bodyparts"]``

    Returns
    -------
    config: dict
    """
    config_path = os.path.join(project_dir,'config.yml')
    
    with open(config_path, 'r') as stream:  
        config = yaml.safe_load(stream)

    if check_if_valid: 
        check_config_validity(config)
        
    if build_indexes:
        config['anterior_idxs'] = jnp.array(
            [config['use_bodyparts'].index(bp) for bp in config['anterior_bodyparts']])
        config['posterior_idxs'] = jnp.array(
            [config['use_bodyparts'].index(bp) for bp in config['posterior_bodyparts']])
        
    return config

def update_config(project_dir, **kwargs):
    """
    Update the config file stored at ``project_dir/config.yml``.
     
    Use keyword arguments to update key/value pairs in the config.
    To update model hyperparameters, just use the name of the 
    hyperparameter as the keyword argument. 

    Examples
    --------
    To update ``video_dir`` to ``/path/to/videos``::

    >>> update_config(project_dir, video_dir='/path/to/videos')
    >>> print(load_config(project_dir)['video_dir'])
    /path/to/videos

    To update ``trans_hypparams['kappa']`` to ``100``::

    >>> update_config(project_dir, kappa=100)
    >>> print(load_config(project_dir)['trans_hypparams']['kappa'])
    100
    """
    config = load_config(project_dir, check_if_valid=False, build_indexes=False)
    config.update(kwargs)
    generate_config(project_dir, **config)
    
        
def setup_project(project_dir, deeplabcut_config=None, sleap_file=None,
                  overwrite=False, **options):
    """
    Setup a project directory with the following structure::

        project_dir
        └── config.yml
    
    Parameters
    ----------
    project_dir: str 
        Path to the project directory (relative or absolute)
        
    deeplabcut_config: str, default=None
        Path to a deeplabcut config file. Relevant settings, including
        ``'bodyparts'``, ``'skeleton'``, ``'use_bodyparts'``, and 
        ``'video_dir'`` will be imported from the deeplabcut config and 
        used to initialize the keypoint MoSeq config. (overrided by kwargs). 

    sleap_file: str, default=None
        Path to a sleap hdf5 file for one of the recordings to be modeled. 
        Relevant settings, including ``'bodyparts'``, ``'skeleton'``, 
        and ``'use_bodyparts'`` will be imported from the sleap file and used 
        to initialize the keypoint MoSeq config. (overrided by kwargs). 
        
    overwrite: bool, default=False
        Overwrite any config.yml that already exists at the path
        ``{project_dir}/config.yml``
        
    options
        Used to initialize config file. Overrides default settings
    """

    if os.path.exists(project_dir) and not overwrite:
        print(fill(
            f'The directory `{project_dir}` already exists. Use '
            '`overwrite=True` or pick a different name'))
        return
        
    if deeplabcut_config is not None: 
        dlc_options = {}
        with open(deeplabcut_config, 'r') as stream:           
            dlc_config = yaml.safe_load(stream)
            
            if dlc_config is None:
                raise RuntimeError(
                    f'{deeplabcut_config} does not exists or is not a'
                    ' valid yaml file')
                
            if 'multianimalproject' in dlc_config and dlc_config['multianimalproject']:
                raise NotImplementedError(
                    'Config initialization from multi-animal deeplabcut'
                    ' projects is not yet supported')
                
            dlc_options['bodyparts'] = dlc_config['bodyparts']
            dlc_options['use_bodyparts'] = dlc_config['bodyparts']
            dlc_options['skeleton'] = dlc_config['skeleton']
            dlc_options['video_dir'] = os.path.join(dlc_config['project_path'],'videos')

        options = {**dlc_options, **options}

    elif sleap_file is not None:
        sleap_options = {}
        with h5py.File(sleap_file, 'r') as f:

            node_names = [n.decode('utf-8') for n in f['node_names']]
            edge_names = [[n.decode('utf-8') for n in edge] for edge in f['edge_names']]
            
            sleap_options['bodyparts'] = node_names
            sleap_options['use_bodyparts'] = node_names
            sleap_options['skeleton'] = edge_names
            
        options = {**sleap_options, **options}
    
    if not os.path.exists(project_dir):
        os.makedirs(project_dir)
    generate_config(project_dir, **options)
            
    
def format_data(coordinates, confidences=None, keys=None, 
                seg_length=None, bodyparts=None, use_bodyparts=None,
                conf_pseudocount=1e-3, added_noise_level=0.1, **kwargs):
    """
    Format keypoint coordinates and confidences for inference.

    Data are transformed as follows:
        1. Coordinates and confidences are each merged into a single 
           array using :py:func:`keypoint_moseq.util.batch`. 
        2. The keypoints axis is reindexed according to the order
           of elements in ``use_bodyparts`` with respect to their 
           initial orer in ``bodyparts``.
        3. Uniform noise proportional to ``added_noise_level`` is
           added to the keypoint coordinates to prevent degenerate
           solutions during fitting. 
        4. Keypoint confidences are augmented by ``conf_pseudocount``.
        5. Wherever NaNs occur in the coordinates, they are replaced
           by values imputed using linear interpolation, and the
           corresponding confidences are set to ``conf_pseudocount``.
    
    Parameters
    ----------
    coordinates: dict
        Keypoint coordinates for a collection of sessions. Values
        must be numpy arrays of shape (T,K,D) where K is the number
        of keypoints and D={2 or 3}. 
        
    confidences: dict, default=None
        Nonnegative confidence values for the keypoints in 
        ``coordinates`` as numpy arrays of shape (T,K).
        
    keys: list of str, default=None
        (See :py:func:`keypoint_moseq.util.batch`)
        
    seg_length: int default=None
        (See :py:func:`keypoint_moseq.util.batch`)
        
    bodyparts: list, default=None
        Label for each keypoint represented in ``coordinates``. Required
        to reindex coordinates and confidences according to ``use_bodyparts``.

    use_bodyparts: list, default=None
        Ordered subset of keypoint labels to be used for modeling.
        If ``use_bodyparts=None``, then all keypoints are used.

    conf_pseudocount: float, default=1e-3
        Pseudocount used to augment keypoint confidences.
    
    seg_length: int, default=None
        Length of each segment. If ``seg_length=None``, a length is 
        chosen so that no time-series are broken into multiple segments.
        
    Returns
    -------
    data: dict with the following items
    
        Y: jax array with shape (n_segs, seg_length, K, D)
            Keypoint coordinates from all sessions broken into 
            fixed-length segments.
            
        conf: jax array with shape (n_segs, seg_length, K)
            Confidences from all sessions broken into fixed-length 
            segments. If no input is provided for ``confidences``, 
            then ``data["conf"]=None``.
        
        mask: jax array with shape (n_segs, seg_length)
            Binary array where 0 indicates areas of padding 
            (see :py:func:`keypoint_moseq.util.batch`).
            
    labels: list of tuples (object, int, int)
        Label for each row of ``Y`` and ``conf`` 
        (see :py:func:`keypoint_moseq.util.batch`).
    """    
    if keys is None: 
        keys = sorted(coordinates.keys()) 

    if any(['/' in key for key in keys]): 
        warnings.warn(fill(
            'WARNING: Session names should not contain "/", this will cause '
            'problems with saving/loading hdf5 files.'))
        
    if confidences is None:
        confidences = {key: np.ones_like(coordinates[key][...,0]) for key in keys}

    if bodyparts is not None and use_bodyparts is not None:
        coordinates = reindex_by_bodyparts(coordinates, bodyparts, use_bodyparts)
        confidences = reindex_by_bodyparts(confidences, bodyparts, use_bodyparts)

    for key in keys:
        outliers = np.isnan(coordinates[key]).any(-1)
        coordinates[key] = interpolate_keypoints(coordinates[key], outliers)
        confidences[key] = np.where(outliers, 0, confidences[key])

    Y,mask,labels = batch(coordinates, seg_length=seg_length, keys=keys)
    Y = Y.astype(float)

    conf = batch(confidences, seg_length=seg_length, keys=keys)[0]
    if np.nanmin(conf) < 0: 
        conf = np.maximum(conf,0) 
        warnings.warn(fill(
            'Negative confidence values are not allowed and will be set to 0.'))
    conf = conf + conf_pseudocount
  
    if added_noise_level>0: 
        Y += np.random.uniform(-added_noise_level,added_noise_level,Y.shape)
        
    return jax.device_put({'mask':mask, 'Y':Y, 'conf':conf}), labels


def save_pca(pca, project_dir, pca_path=None):
    """
    Save a PCA model to disk.

    The model is saved to ``pca_path`` or else to 
    ``{project_dir}/pca.p``.
    
    Parameters
    ----------
    pca: :py:class:`sklearn.decomposition.PCA`
    project_dir: str
    pca_path: str, default=None
    """
    if pca_path is None: 
        pca_path = os.path.join(project_dir,'pca.p')
    joblib.dump(pca, pca_path)
    
def load_pca(project_dir, pca_path=None):
    """
    Load a PCA model from disk.

    The model is loaded from ``pca_path`` or else from 
    ``{project_dir}/pca.p``.

    Parameters
    ----------
    project_dir: str
    pca_path: str, default=None

    Returns
    -------
    pca: :py:class:`sklearn.decomposition.PCA`
    """ 
    if pca_path is None:
        pca_path = os.path.join(project_dir,'pca.p')
        assert os.path.exists(pca_path), fill(
            f'No PCA model found at {pca_path}')
    return joblib.load(pca_path)


def load_last_checkpoint(project_dir):
    """
    Load checkpoint for the most recent model.

    This method assumes the following directory structure for saved
    model checkpoints::

        project_dir
        ├──YYYY_MM_DD-HH_MM_SS
        │  └checkpoint.p
        ⋮
        └──YYYY_MM_DD-HH_MM_SS
           └checkpoint.p

    Parameters
    ----------
    project_dir: str

    Returns
    -------
    checkpoint: dict
        (See :py:func:`keypoint_moseq.io.load_checkpoint`)
    """ 
    pattern = re.compile(r'(\d{4}_\d{1,2}_\d{1,2}-\d{2}_\d{2}_\d{2})')
    paths = list(filter(lambda p: pattern.search(p), os.listdir(project_dir)))
    assert len(paths)>0, fill(
        f'There are no directories in {project_dir} that contain'
        ' a date string with format %Y_%m_%d-%H_%M_%S')
    
    name = sorted(
        paths, key=lambda p: datetime.strptime(
        pattern.search(p).group(), '%Y_%m_%d-%H_%M_%S')
    )[-1]
    
    path = os.path.join(project_dir,name,'checkpoint.p')
    return load_checkpoint(path=path), name


def load_checkpoint(project_dir=None, name=None, path=None):
    """
    Load model fitting checkpoint.

    The checkpoint path can be specified directly via ``path``.
    Othewise is assumed to be ``{project_dir}/<name>/checkpoint.p``.

    Parameters
    ----------
    project_dir: str, default=None
    name: str, default=None
    path: str, default=None

    Returns
    -------
    checkpoint: dict
        See :py:func:`keypoint_moseq.io.save_checkpoint`
    """
    if path is None: 
        assert project_dir is not None and name is not None, fill(
            '``name`` and ``project_dir`` are required if no ``path`` is given.')
        path = os.path.join(project_dir,name,'checkpoint.p')
    return joblib.load(path)


def save_checkpoint(model, data, history, labels, iteration, 
                    path=None, name=None, project_dir=None,
                    save_history=True, save_states=True, save_data=True):
    """
    Save a checkpoint during model fitting.

    A single checkpoint file contains model snapshots from the full history
    of model fitting. To restart fitting from an iteration earlier than the
    last iteration, use :py:func:`keypoint_moseq.fitting.revert``.

    The checkpoint path can be specified directly via ``path``.
    Otherwise is assumed to be ``{project_dir}/<name>/checkpoint.p``. See
    :py:func:`keypoint_moseq.fitting.fit_model` for a more detailed
    description of the checkpoint contents.

    Parameters
    ----------
    model: dict, history: dict
        See :py:func:`keypoint_moseq.fitting.fit_model`

    data: dict, labels: list of tuples
        See :py:func:`keypoint_moseq.io.format_data`

    iteration: int
        Current iteration of model fitting

    save_history: bool, default=True
        Whether to include ``history`` in the checkpoint

    save_states: bool, default=True
        Whether to include ``states`` in the checkpoint

    save_data: bool, default=True
        Whether to include ``Y``, ``conf``, and ``mask`` in the checkpoint
    
    project_dir: str, default=None
        Project directory; used in conjunction with ``name`` to determine
        the checkpoint path if ``path`` is not specified.

    name: str, default=None
        Model name; used in conjunction with ``project_dir`` to determine
        the checkpoint path if ``path`` is not specified.

    path: str, default=None
        Checkpoint path; if not specified, the checkpoint path is determined
        from ``project_dir`` and ``name``.


    Returns
    -------
    checkpoint: dict
        Dictionary containing ``history``, ``labels`` and ``name`` as 
        well as the key/value pairs from ``model`` and ``data``.
    """
    
    if path is None: 
        assert project_dir is not None and name is not None, fill(
            '``name`` and ``project_dir`` are required if no ``path`` is given.')
        path = os.path.join(project_dir,name,'checkpoint.p')

    dirname = os.path.dirname(path)
    if not os.path.exists(dirname): 
        print(fill(f'Creating the directory {dirname}'))
        os.makedirs(dirname)
    
    save_dict = {
        'labels': labels,
        'iteration' : iteration,
        'hypparams' : jax.device_get(model['hypparams']),
        'params'    : jax.device_get(model['params']), 
        'seed'      : np.array(model['seed']),
        'name'      : name}

    if save_data: 
        save_dict.update(jax.device_get(data))
        
    if save_states or save_data: 
        save_dict['mask'] = np.array(data['mask'])
        
    if save_states: 
        save_dict['states'] = jax.device_get(model['states'])
        save_dict['noise_prior'] = jax.device_get(model['noise_prior'])
        
    if save_history:
        save_dict['history'] = history
        
    joblib.dump(save_dict, path)
    return save_dict

    
def load_results(project_dir=None, name=None, path=None):
    """
    Load the results from a modeled dataset.

    The results path can be specified directly via ``path``. Otherwise
    it is assumed to be ``{project_dir}/<name>/results.h5``.
    
    Parameters
    ----------
    project_dir: str, default=None
    name: str, default=None
    path: str, default=None

    Returns
    -------
    results: dict
        See :py:func:`keypoint_moseq.fitting.apply_model`
    """
    if path is None: 
        assert project_dir is not None and name is not None, fill(
            '``name`` and ``project_dir`` are required if no ``path`` is given.')
        path = os.path.join(project_dir,name,'results.h5')
    return load_hdf5(path)

<<<<<<< HEAD

def _name_from_path(filepath, path_in_name, path_sep):
    """
    Create a name from a filepath. Either return the name of the file
    (with the extension removed) or return the full filepath, where the
    path separators are replaced with ``path_sep``.
    """
    filepath = os.path.splitext(filepath)[0]
    if path_in_name:
        return filepath.replace(os.path.sep, path_sep)
    else:
        return os.path.basename(filepath)


def load_deeplabcut_results(filepath_pattern, recursive=True, path_sep='-',
                            path_in_name=False, return_bodyparts=False):
    """
    Load tracking results from deeplabcut csv or hdf5 files.
=======
    
def load_deeplabcut_results(directory, recursive=True, return_bodyparts=False, extension=None):
    """
    Load all deeplabcut tracking results from a directory.
>>>>>>> f313dc12

    Deeplabcut outputs tracking results in csv and/or hdf5 format. This
    function tries to load all files ending in ``.csv`` ``.h5`` or ``.hdf5``,
    unless a specific extension is specified by the ``extension`` argument.
   
    Parameters
    ----------
    filepath_pattern: str or list of str
        Filepath pattern for a set of deeplabcut csv or hdf5 files, 
        or a list of such patterns. Filepath patterns can be:

            - single file (e.g. ``/path/to/file.csv``) 
            - single directory (e.g. ``/path/to/dir/``)
            - set of files (e.g. ``/path/to/fileprefix*``)
            - set of directories (e.g. ``/path/to/dirprefix*``)

    recursive: bool, default=True
        Whether to search recursively for deeplabcut csv or hdf5 files.

    path_in_name: bool, default=False
        Whether to name the tracking results from each file by the path
        to the file (True) or just the filename (False). If True, the
        ``path_sep`` argument is used to separate the path components.
        
    path_sep: str, default='-'
        Separator to use when ``path_in_name`` is True. For example,
        if ``path_sep`` is ``'-'``, then the tracking results from the
        file ``/path/to/file.csv`` will be named ``path-to-file``. Using
        ``'/'`` as the separator is discouraged, as it will cause problems
        saving/loading the modeling results to/from hdf5 files.

    return_bodyparts: bool, default=False
        Whether to return a list of bodypart names.

<<<<<<< HEAD
=======
    extension: str, default=None
        If specified, only files with this extension will be loaded.
    
>>>>>>> f313dc12
    Returns
    -------
    coordinates: dict
        Dictionary mapping filenames to keypoint coordinates as ndarrays
        of shape (n_frames, n_bodyparts, 2)

    confidences: dict
        Dictionary mapping filenames to ``likelihood`` scores as ndarrays
        of shape (n_frames, n_bodyparts)

    bodyparts: list of str
        List of bodypart names. Only returned if ``return_bodyparts`` is True.
    """
<<<<<<< HEAD
    filepaths = list_files_with_exts(
        filepath_pattern, ['.csv','.h5','.hdf5'], recursive=recursive)
    assert len(filepaths)>0, fill(
        f'No deeplabcut csv or hdf5 files found for {filepath_pattern}')
=======
    extensions = ['.csv','.h5','.hdf5'] if extension is None else [extension]
    filepaths = list_files_with_exts(directory, extensions, recursive=recursive)
    assert len(filepaths)>0, fill(f'There are no files in {directory} ending in {extensions}')
>>>>>>> f313dc12

    coordinates,confidences = {},{}
    for filepath in tqdm.tqdm(filepaths, desc='Loading from deeplabcut'):
        try: 
            name = _name_from_path(filepath, path_in_name, path_sep)
            ext = os.path.splitext(filepath)[1]
            if ext=='.h5': df = pd.read_hdf(filepath)
            if ext=='.csv': df = pd.read_csv(filepath, header=[0,1,2], index_col=0)   
            bodyparts = list(list(zip(*df.columns.to_list()))[1][::3])      
            arr = df.to_numpy().reshape(len(df), -1, 3)
            coordinates[name] = arr[:,:,:-1]
            confidences[name] = arr[:,:,-1]
        except Exception as e: 
            print(fill(f'Error loading {filepath}: {e}'))
    
    if return_bodyparts: 
        return coordinates,confidences,bodyparts
    else: return coordinates,confidences



def load_sleap_results(filepath_pattern, recursive=True, return_bodyparts=False):
    """
    Load keypoints from sleap hdf5 files.

    Parameters
    ----------
    filepath_pattern: str, default=None
        Filepath pattern for a set of sleap hdf5 files, or a list of 
        such patterns. Filepath patterns can be:

            - single file (e.g. ``/path/to/file.csv``) 
            - single directory (e.g. ``/path/to/dir/``)
            - set of files (e.g. ``/path/to/fileprefix*``)
            - set of directories (e.g. ``/path/to/dirprefix*``)

    recursive: bool, default=True
        Whether to search recursively for sleap hdf5 files.

    path_in_name: bool, default=False
        Whether to name the tracking results from each file by the path
        to the file (True) or just the filename (False). If True, the
        ``path_sep`` argument is used to separate the path components.
        
    path_sep: str, default='-'
        Separator to use when ``path_in_name`` is True. For example,
        if ``path_sep`` is ``'-'``, then the tracking results from the
        file ``/path/to/file.csv`` will be named ``path-to-file``. Using
        ``'/'`` as the separator is discouraged, as it will cause problems
        saving/loading the modeling results to/from hdf5 files.

    
    return_bodyparts: bool, default=False
        Whether to return a list of bodypart names.

    Returns
    -------
    coordinates: dict
        Dictionary mapping filenames to keypoint coordinates as ndarrays
        of shape (n_frames, n_bodyparts, 2)

    confidences: dict
        Dictionary mapping filenames to ``likelihood`` scores as ndarrays
        of shape (n_frames, n_bodyparts)

    bodyparts: list of str
        List of bodypart names. Only returned if ``return_bodyparts`` is True.
    """
    filepaths = list_files_with_exts(
        filepath_pattern, ['.h5','.hdf5'], recursive=recursive)
    assert len(filepaths)>0, fill(
        f'No sleap hdf5 files found for {filepath_pattern}.')

    coordinates,confidences = {},{}
    for filepath in tqdm.tqdm(filepaths, desc='Loading from sleap'):
        try: 
            name = _name_from_path(filepath, path_in_name, path_sep)
            with h5py.File(filepath, 'r') as f:
                coords = f['tracks'][()]
                confs = f['point_scores'][()]
                bodyparts = [name.decode('utf-8') for name in f['node_names']]
                if coords.shape[0] == 1: 
                    coordinates[name] = coords[0].T
                    confidences[name] = confs[0].T
                else:
                    for i in range(coords.shape[0]):
                        coordinates[f'{name}_track{i}'] = coords[i].T
                        confidences[f'{name}_track{i}'] = confs[i].T
        except Exception as e: 
            print(fill(f'Error loading {filepath}: {e}'))

    if return_bodyparts: 
        return coordinates,confidences,bodyparts
    else: return coordinates,confidences

# hdf5 save/load routines modified from
# https://gist.github.com/nirum/b119bbbd32d22facee3071210e08ecdf

def save_hdf5(filepath, save_dict):
    """
    Save a dict of pytrees to an hdf5 file.
    
    Parameters
    ----------
    filepath: str
        Path of the hdf5 file to create.

    save_dict: dict
        Dictionary where the values are pytrees, i.e. recursive 
        collections of tuples, lists, dicts, and numpy arrays.
    """
    with h5py.File(filepath, 'a') as f:
        for k,tree in save_dict.items():
            _savetree_hdf5(jax.device_get(tree), f, k)

def load_hdf5(filepath):
    """
    Load a dict of pytrees from an hdf5 file.

    Parameters
    ----------
    filepath: str
        Path of the hdf5 file to load.
            
    Returns
    -------
    save_dict: dict
        Dictionary where the values are pytrees, i.e. recursive
        collections of tuples, lists, dicts, and numpy arrays.
    """
    with h5py.File(filepath, 'r') as f:
        return {k:_loadtree_hdf5(f[k]) for k in f}

def _savetree_hdf5(tree, group, name):
    """Recursively save a pytree to an h5 file group."""
    if name in group: del group[name]
    if isinstance(tree, np.ndarray):
        group.create_dataset(name, data=tree)
    else:
        subgroup = group.create_group(name)
        subgroup.attrs['type'] = type(tree).__name__
        if isinstance(tree, tuple) or isinstance(tree, list):
            for k, subtree in enumerate(tree):
                _savetree_hdf5(subtree, subgroup, f'arr{k}')
        elif isinstance(tree, dict):
            for k, subtree in tree.items():
                _savetree_hdf5(subtree, subgroup, k)
        else: raise ValueError(f'Unrecognized type {type(tree)}')

def _loadtree_hdf5(leaf):
    """Recursively load a pytree from an h5 file group."""
    if isinstance(leaf, h5py.Dataset):
        return np.array(leaf)
    else:
        leaf_type = leaf.attrs['type']
        values = map(_loadtree_hdf5, leaf.values())
        if leaf_type == 'dict': return dict(zip(leaf.keys(), values))
        elif leaf_type == 'list': return list(values)
        elif leaf_type == 'tuple': return tuple(values)
        else: raise ValueError(f'Unrecognized type {leaf_type}')
<|MERGE_RESOLUTION|>--- conflicted
+++ resolved
@@ -657,7 +657,6 @@
         path = os.path.join(project_dir,name,'results.h5')
     return load_hdf5(path)
 
-<<<<<<< HEAD
 
 def _name_from_path(filepath, path_in_name, path_sep):
     """
@@ -676,12 +675,6 @@
                             path_in_name=False, return_bodyparts=False):
     """
     Load tracking results from deeplabcut csv or hdf5 files.
-=======
-    
-def load_deeplabcut_results(directory, recursive=True, return_bodyparts=False, extension=None):
-    """
-    Load all deeplabcut tracking results from a directory.
->>>>>>> f313dc12
 
     Deeplabcut outputs tracking results in csv and/or hdf5 format. This
     function tries to load all files ending in ``.csv`` ``.h5`` or ``.hdf5``,
@@ -716,12 +709,6 @@
     return_bodyparts: bool, default=False
         Whether to return a list of bodypart names.
 
-<<<<<<< HEAD
-=======
-    extension: str, default=None
-        If specified, only files with this extension will be loaded.
-    
->>>>>>> f313dc12
     Returns
     -------
     coordinates: dict
@@ -735,16 +722,10 @@
     bodyparts: list of str
         List of bodypart names. Only returned if ``return_bodyparts`` is True.
     """
-<<<<<<< HEAD
     filepaths = list_files_with_exts(
         filepath_pattern, ['.csv','.h5','.hdf5'], recursive=recursive)
     assert len(filepaths)>0, fill(
         f'No deeplabcut csv or hdf5 files found for {filepath_pattern}')
-=======
-    extensions = ['.csv','.h5','.hdf5'] if extension is None else [extension]
-    filepaths = list_files_with_exts(directory, extensions, recursive=recursive)
-    assert len(filepaths)>0, fill(f'There are no files in {directory} ending in {extensions}')
->>>>>>> f313dc12
 
     coordinates,confidences = {},{}
     for filepath in tqdm.tqdm(filepaths, desc='Loading from deeplabcut'):
