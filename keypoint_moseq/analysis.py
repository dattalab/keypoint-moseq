from keypoint_moseq.util import (
    filter_angle,
    filtered_derivative,
    permute_cyclic,
    format_data,
)
from jax_moseq.utils import get_frequencies, unbatch
from jax_moseq.models.keypoint_slds import align_egocentric
from keypoint_moseq.io import load_results

from math import ceil
from matplotlib.lines import Line2D
from cytoolz import sliding_window
import tqdm
import networkx as nx
import os
import yaml
import numpy as np
import pandas as pd
import seaborn as sns

import matplotlib.pyplot as plt
import matplotlib.lines as mlines

from scipy import stats
from textwrap import fill
from statsmodels.stats.multitest import multipletests, fdrcorrection
from itertools import combinations
from copy import deepcopy
from glob import glob

from scipy.ndimage import gaussian_filter1d
from scipy.signal import argrelextrema
import panel as pn

pn.extension("plotly", "tabulator")
na = np.newaxis


def get_syllable_names(project_dir, model_name, syllable_ixs):
    """Get syllable names from syll_info.csv file. Labels consist of the
    syllable index, followed by the syllable label, if it exists.

    Parameters
    ----------
    project_dir : str
        the path to the project directory
    model_name : str
        the name of the model directory
    syllable_ixs : list
        list of syllable indices to get names for

    Returns
    -------
    names: list of str
        list of syllable names
    """
    labels = {ix: f"{ix}" for ix in syllable_ixs}
    syll_info_path = os.path.join(project_dir, model_name, "syll_info.csv")
    if os.path.exists(syll_info_path):
        syll_info_df = pd.read_csv(syll_info_path, index_col=False).fillna("")

    for ix in syllable_ixs:
        if len(syll_info_df[syll_info_df.syllable == ix].label.values[0]) > 0:
<<<<<<< HEAD
            labels[ix] = f"{ix} ({syll_info_df[syll_info_df.syllable == ix].label.values[0]})"
=======
            labels[
                ix
            ] = f"{ix} ({syll_info_df[syll_info_df.syllable == ix].label.values[0]})"
>>>>>>> 1ef9cc93
    names = [labels[ix] for ix in syllable_ixs]
    return names


def generate_index(project_dir, model_name, index_filepath):
    """Generate index file as a csv.

    Parameters
    ----------
    project_dir : str
        path to project directory
    model_name : str
        model directory name
    index_filepath : str
        path to index file
    """

    # load model results
    results_dict = load_results(project_dir, model_name)

    # check if file exists
    if os.path.exists(index_filepath):
        index_df = pd.read_csv(index_filepath, index_col=False)

        # all files are created
        if len(index_df) == len(results_dict.keys()):
            return
        else:
            # subset all the files
            files = index_df.name.values
            # find the missing file in results dict that's not in index
            for i in results_dict.keys():
                if i not in files:
                    index_df.loc[len(index_df.index)] = [i, "default"]
            # write index dataframe
            index_df.to_csv(index_filepath, index=False)
    else:
        # generate a new index file
        results_dict = load_results(project_dir, model_name)
<<<<<<< HEAD
        index_df = pd.DataFrame({"name": list(results_dict.keys()), "group": "default"})
=======
        index_df = pd.DataFrame(
            {"name": list(results_dict.keys()), "group": "default"}
        )
>>>>>>> 1ef9cc93
        # write index dataframe
        index_df.to_csv(index_filepath, index=False)


def interactive_group_setting(project_dir, model_name):
    """Start the interactive group setting widget.

    Parameters
    ----------
    project_dir : str
        the path to the project directory
    model_name : str
        the name of the model directory
    """

    index_filepath = os.path.join(project_dir, "index.csv")

    if not os.path.exists(index_filepath):
        generate_index(project_dir, model_name, index_filepath)

    # making the interactive dataframe
    # open index dataframe

    # make a tabulator dataframe
    summary_data = pd.read_csv(index_filepath, index_col=False)

    titles = {"name": "file name", "group": "group"}

    editors = {
        "name": None,
        "group": {
            "type": "textarea",
            "elementAttributes": {"maxlength": "100"},
            "selectContents": True,
            "verticalNavigation": "editor",
            "shiftEnterSubmit": True,
        },
    }
    widths = {"name": 400}
    base_configuration = {"clipboard": "copy"}

    summary_table = pn.widgets.Tabulator(
        summary_data,
        editors=editors,
        layout="fit_data_table",
        selectable=1,
        show_index=False,
        titles=titles,
        widths=widths,
        configuration=base_configuration,
    )
    button = pn.widgets.Button(name="Save group info", button_type="primary")

    # call back function to save the index file
    def save_index(summary_data):
        # create index file from csv
        summary_data.to_csv(index_filepath, index=False)

    # button click action
    def b(event, save=True):
        save_index(summary_data)

    button.on_click(b)

    return pn.Row(summary_table, pn.Column(button))


def compute_moseq_df(project_dir, model_name, *, fps=30, smooth_heading=True):
    """Compute moseq dataframe from results dict that contains all kinematic
    values by frame.

    Parameters
    ----------
    project_dir : str
        the path to the project directory
    model_name : str
        the name of the model directory
    results_dict : dict
        dictionary of results from model fitting
    use_bodyparts : bool
        boolean flag whether to include data for bodyparts
    smooth_heading : bool, optional
        boolean flag whether smooth the computed heading, by default True

    Returns
    -------
    moseq_df : pandas.DataFrame
        the dataframe that contains kinematic data for each frame
    """

    # load model results
    results_dict = load_results(project_dir, model_name)

    # load index file
    index_filepath = os.path.join(project_dir, "index.csv")
    if os.path.exists(index_filepath):
        index_data = pd.read_csv(index_filepath, index_col=False)
    else:
        print(
            "index.csv not found, if you want to include group information for each video, please run the Assign Groups widget first"
        )

    recording_name = []
    centroid = []
    velocity = []
    heading = []
    angular_velocity = []
    syllables = []
    frame_index = []
    s_group = []

    for k, v in results_dict.items():
        n_frame = v["centroid"].shape[0]
        recording_name.append([str(k)] * n_frame)
        centroid.append(v["centroid"])
        # velocity is pixel per second
        velocity.append(
            np.concatenate(
                (
                    [0],
                    np.sqrt(np.square(np.diff(v["centroid"], axis=0)).sum(axis=1)) * fps,
                )
            )
        )

        if index_data is not None:
            # find the group for each recording from index data
<<<<<<< HEAD
            s_group.append([index_data[index_data["name"] == k]["group"].values[0]] * n_frame)
=======
            s_group.append(
                [index_data[index_data["name"] == k]["group"].values[0]]
                * n_frame
            )
>>>>>>> 1ef9cc93
        else:
            # no index data
            s_group.append(["default"] * n_frame)
        frame_index.append(np.arange(n_frame))

        if smooth_heading:
            recording_heading = filter_angle(v["heading"])
        else:
            recording_heading = v["heading"]

        # heading in radian
        heading.append(recording_heading)

        # compute angular velocity (radian per second)
        gaussian_smoothed_heading = filter_angle(recording_heading, size=3, method="gaussian")
        angular_velocity.append(np.concatenate(([0], np.diff(gaussian_smoothed_heading) * fps)))

        # add syllable data
        syllables.append(v["syllable"])

    # construct dataframe
    moseq_df = pd.DataFrame(np.concatenate(recording_name), columns=["name"])
    moseq_df = pd.concat(
        [
            moseq_df,
            pd.DataFrame(np.concatenate(centroid), columns=["centroid_x", "centroid_y"]),
        ],
        axis=1,
    )
    moseq_df["heading"] = np.concatenate(heading)
    moseq_df["angular_velocity"] = np.concatenate(angular_velocity)
    moseq_df["velocity_px_s"] = np.concatenate(velocity)
    moseq_df["syllable"] = np.concatenate(syllables)
    moseq_df["frame_index"] = np.concatenate(frame_index)
    moseq_df["group"] = np.concatenate(s_group)

    # compute syllable onset
    change = np.diff(moseq_df["syllable"]) != 0
    indices = np.where(change)[0]
    indices += 1
    indices = np.concatenate(([0], indices))

    onset = np.full(moseq_df.shape[0], False)
    onset[indices] = True
    moseq_df["onset"] = onset
    return moseq_df


def compute_stats_df(
    project_dir,
    model_name,
    moseq_df,
    min_frequency=0.005,
    groupby=["group", "name"],
    fps=30,
):
    """Summary statistics for syllable frequencies and kinematic values.

    Parameters
    ----------
    moseq_df : pandas.DataFrame
        the dataframe that contains kinematic data for each frame
    threshold : float, optional
        usge threshold for the syllable to be included, by default 0.005
    groupby : list, optional
        the list of column names to group by, by default ['group', 'name']
    fps : int, optional
        frame per second information of the recording, by default 30

    Returns
    -------
    stats_df : pandas.DataFrame
        the summary statistics dataframe for syllable frequencies and kinematic values
    """
    # compute runlength encoding for syllables

    # load model results
    results_dict = load_results(project_dir, model_name)
    syllables = {k: res["syllable"] for k, res in results_dict.items()}
    # frequencies is array of frequencies for sorted syllables [syll_0, syll_1...]
    frequencies = get_frequencies(syllables)
    syll_include = np.where(frequencies > min_frequency)[0]

    # add group information
    # load index file
    index_filepath = os.path.join(project_dir, "index.csv")
    if os.path.exists(index_filepath):
        index_df = pd.read_csv(index_filepath, index_col=False)
    else:
        print(
            "index.csv not found, if you want to include group information for each video, please run the Assign Groups widget first"
        )

    # construct frequency dataframe
    # syllable frequencies within one session add up to 1
    frequency_df = []
    for k, v in results_dict.items():
        syll_freq = get_frequencies(v["syllable"])
        df = pd.DataFrame(
            {
                "name": k,
                "group": index_df[index_df["name"] == k]["group"].values[0],
                "syllable": np.arange(len(syll_freq)),
                "frequency": syll_freq,
            }
        )
        frequency_df.append(df)
    frequency_df = pd.concat(frequency_df)
    if "name" not in groupby:
        frequency_df.drop(columns=["name"], inplace=True)

    # filter out syllables that are used less than threshold in all recordings
    filtered_df = moseq_df[moseq_df["syllable"].isin(syll_include)].copy()

    # TODO: hard-coded heading for now, could add other scalars
    features = filtered_df.groupby(groupby + ["syllable"])[
        ["heading", "angular_velocity", "velocity_px_s"]
    ].agg(["mean", "std", "min", "max"])

    features.columns = ["_".join(col).strip() for col in features.columns.values]
    features.reset_index(inplace=True)

    # get durations
    trials = filtered_df["onset"].cumsum()
    trials.name = "trials"
    durations = filtered_df.groupby(groupby + ["syllable"] + [trials])["onset"].count()
    # average duration in seconds
    durations = durations.groupby(groupby + ["syllable"]).mean() / fps
    durations.name = "duration"
    # only keep the columns we need
    durations = durations.fillna(0).reset_index()[groupby + ["syllable", "duration"]]

    stats_df = pd.merge(features, frequency_df, on=groupby + ["syllable"])
    stats_df = pd.merge(stats_df, durations, on=groupby + ["syllable"])
    return stats_df


def generate_syll_info(project_dir, model_name, syll_info_path):
    # parse model results
    model_results = load_results(project_dir, model_name)
<<<<<<< HEAD
    unique_sylls = np.unique(np.concatenate([file["syllable"] for file in model_results.values()]))
=======
    unique_sylls = np.unique(
        np.concatenate([file["syllable"] for file in model_results.values()])
    )
>>>>>>> 1ef9cc93
    # construct the syllable dictionary
    # in the non interactive version there won't be any group info
    syll_info_df = pd.DataFrame(
        {
            "syllable": unique_sylls,
            "label": [""] * len(unique_sylls),
            "short_description": [""] * len(unique_sylls),
        }
    )

<<<<<<< HEAD
    grid_movies = glob(os.path.join(project_dir, model_name, "grid_movies", "*.mp4"))
=======
    grid_movies = glob(
        os.path.join(project_dir, model_name, "grid_movies", "*.mp4")
    )
>>>>>>> 1ef9cc93
    assert len(grid_movies) > 0, (
        "No grid movies found. Please run `generate_grid_movies` as described in the docs: "
        "https://keypoint-moseq.readthedocs.io/en/latest/modeling.html#visualization"
    )
    # make movie paths into a dataframe
    movie_df = pd.DataFrame(
        {
            "syllable": [
                int(os.path.splitext(os.path.basename(movie_path))[0][8:])
                for movie_path in grid_movies
            ],
            "movie_path": grid_movies,
        }
    )

    syll_info_df.merge(movie_df, on="syllable", how="outer").fillna("").to_csv(
        syll_info_path, index=False
    )


def label_syllables(project_dir, model_name, moseq_df):
    """Label syllables in the syllable grid movie.

    Parameters
    ----------
    project_dir : str
        the path to the project directory
    model_name : str
        the name of the model directory
    """

    # construct the syllable info path
    syll_info_path = os.path.join(project_dir, model_name, "syll_info.csv")

    # generate a new syll_info yaml file
    if not os.path.exists(syll_info_path):
        # generate the syllable info yaml file
        generate_syll_info(project_dir, model_name, syll_info_path)

    # load syll_info
    syll_info_df = pd.read_csv(syll_info_path, index_col=False).fillna("")
    # split into with movie and without movie
<<<<<<< HEAD
    syll_info_df_with_movie = syll_info_df[syll_info_df.movie_path.str.contains(".mp4")].copy()
    syll_info_df_without_movie = syll_info_df[~syll_info_df.movie_path.str.contains(".mp4")].copy()
=======
    syll_info_df_with_movie = syll_info_df[
        syll_info_df.movie_path.str.contains(".mp4")
    ].copy()
    syll_info_df_without_movie = syll_info_df[
        ~syll_info_df.movie_path.str.contains(".mp4")
    ].copy()
>>>>>>> 1ef9cc93

    # create select widget only include the ones with a movie
    select = pn.widgets.Select(
        name="Select", options=sorted(list(syll_info_df_with_movie.syllable))
    )
<<<<<<< HEAD

    # call back function to create video displayer
    def show_movie(syllable):
        movie_path = syll_info_df_with_movie[
            syll_info_df_with_movie.syllable == select.value
        ].movie_path.values[0]
        return pn.pane.Video(movie_path, width=500, loop=False)

    # dynamic video displayer
    ivideo = pn.bind(show_movie, syllable=select)

    # create the labeler dataframe
    # only include the syllable that have grid movies
    include = syll_info_df_with_movie.syllable.values
    syll_df = (
        moseq_df[["syllable", "velocity_px_s"]].groupby("syllable").mean().reset_index().copy()
    )
    syll_df = syll_df[syll_df.syllable.isin(include)]

    # get labels and description from syll info
    syll_df = syll_df.merge(
        syll_info_df_with_movie[["syllable", "label", "short_description"]]
    ).copy()

    # set up interactive table
    titles = {"syllable": "syll", "velocity_px_s": "velocity"}
    editors = {
        "name": None,
        "label": {
            "type": "textarea",
            "elementAttributes": {"maxlength": "100"},
            "selectContents": True,
            "verticalNavigation": "editor",
            "shiftEnterSubmit": True,
        },
        "short description": {
            "type": "textarea",
            "elementAttributes": {"maxlength": "200"},
            "selectContents": True,
            "verticalNavigation": "editor",
            "shiftEnterSubmit": True,
        },
    }

    base_configuration = {"clipboard": "copy"}

    widths = {"syllable": 5}
    summary_table = pn.widgets.Tabulator(
        syll_df,
        titles=titles,
        editors=editors,
        layout="fit_data_table",
        selectable=1,
        show_index=False,
        widths=widths,
        configuration=base_configuration,
    )

    button = pn.widgets.Button(name="Save syllable info", button_type="primary")

    # call back function to save the index file
    def save_index(syll_df):
        # create index file from csv
        temp_df = syll_df.copy()
        temp_df.drop(columns=["velocity_px_s"], inplace=True)
        temp_df = temp_df.merge(
            syll_info_df_with_movie[["syllable", "movie_path"]], on="syllable"
        ).copy()
        pd.concat([temp_df, syll_info_df_without_movie]).fillna("").to_csv(
            syll_info_path, index=False
        )

    # button click action
    def b(event, save=True):
        save_index(syll_df)

    button.on_click(b)

    # bind everything together
    return pn.Row(pn.Column(select, ivideo), pn.Column(summary_table, pn.Column(button)))

=======

    # call back function to create video displayer
    def show_movie(syllable):
        movie_path = syll_info_df_with_movie[
            syll_info_df_with_movie.syllable == select.value
        ].movie_path.values[0]
        return pn.pane.Video(movie_path, width=500, loop=False)

    # dynamic video displayer
    ivideo = pn.bind(show_movie, syllable=select)

    # create the labeler dataframe
    # only include the syllable that have grid movies
    include = syll_info_df_with_movie.syllable.values
    syll_df = (
        moseq_df[["syllable", "velocity_px_s"]]
        .groupby("syllable")
        .mean()
        .reset_index()
        .copy()
    )
    syll_df = syll_df[syll_df.syllable.isin(include)]

    # get labels and description from syll info
    syll_df = syll_df.merge(
        syll_info_df_with_movie[["syllable", "label", "short_description"]]
    ).copy()

    # set up interactive table
    titles = {"syllable": "syll", "velocity_px_s": "velocity"}
    editors = {
        "name": None,
        "label": {
            "type": "textarea",
            "elementAttributes": {"maxlength": "100"},
            "selectContents": True,
            "verticalNavigation": "editor",
            "shiftEnterSubmit": True,
        },
        "short description": {
            "type": "textarea",
            "elementAttributes": {"maxlength": "200"},
            "selectContents": True,
            "verticalNavigation": "editor",
            "shiftEnterSubmit": True,
        },
    }

    base_configuration = {"clipboard": "copy"}

    widths = {"syllable": 5}
    summary_table = pn.widgets.Tabulator(
        syll_df,
        titles=titles,
        editors=editors,
        layout="fit_data_table",
        selectable=1,
        show_index=False,
        widths=widths,
        configuration=base_configuration,
    )

    button = pn.widgets.Button(
        name="Save syllable info", button_type="primary"
    )

    # call back function to save the index file
    def save_index(syll_df):
        # create index file from csv
        temp_df = syll_df.copy()
        temp_df.drop(columns=["velocity_px_s"], inplace=True)
        temp_df = temp_df.merge(
            syll_info_df_with_movie[["syllable", "movie_path"]], on="syllable"
        ).copy()
        pd.concat([temp_df, syll_info_df_without_movie]).fillna("").to_csv(
            syll_info_path, index=False
        )

    # button click action
    def b(event, save=True):
        save_index(syll_df)

    button.on_click(b)

    # bind everything together
    return pn.Row(
        pn.Column(select, ivideo), pn.Column(summary_table, pn.Column(button))
    )

>>>>>>> 1ef9cc93

def get_tie_correction(x, N_m):
    """Assign tied rank values to the average of the ranks they would have
    received if they had not been tied for Kruskal-Wallis helper function.

    Parameters
    ----------
    x : pd.Series
        syllable usages for a single recording.
    N_m : int
        Number of total recordings.

    Returns
    -------
    corrected_rank : float
        average of the inputted tied ranks.
    """

    vc = x.value_counts()
    tie_sum = 0
    if (vc > 1).any():
        tie_sum += np.sum(vc[vc != 1] ** 3 - vc[vc != 1])
    return tie_sum / (12.0 * (N_m - 1))


def run_manual_KW_test(
    df_usage,
    merged_usages_all,
    num_groups,
    n_per_group,
    cum_group_idx,
    n_perm=10000,
    seed=42,
):
    """Run a manual Kruskal-Wallis test compare the results agree with the
    scipy.stats.kruskal function.

    Parameters
    ----------
    df_usage : pandas.DataFrame
        DataFrame with syllable usages. shape = (N_m, n_syllables)
    merged_usages_all : np.array
        numpy array format of the df_usage DataFrame.
    num_groups : int
        Number of unique groups
    n_per_group : list
        list of value counts for recordings per group. len == num_groups.
    cum_group_idx : list
        list of indices for different groups. len == num_groups + 1.
    n_perm : int, optional
        Number of permuted samples to generate, by default 10000
    seed : int, optional
        Random seed used to initialize the pseudo-random number generator, by default 42

    Returns
    -------
    h_all : np.array
        Array of H-stats computed for given n_syllables; shape = (n_perms, N_s)
    real_ranks : np.array
        Array of syllable ranks, shape = (N_m, n_syllables)
    X_ties : np.array
        1-D list of tied ranks, where if value > 0, then rank is tied. len(X_ties) = n_syllables
    """

    N_m, N_s = merged_usages_all.shape

    # create random index array n_perm times
    rnd = np.random.RandomState(seed=seed)
    perm = rnd.rand(n_perm, N_m).argsort(-1)

    # get degrees of freedom
    dof = num_groups - 1

    real_ranks = np.apply_along_axis(stats.rankdata, 0, merged_usages_all)
    X_ties = df_usage.apply(get_tie_correction, 0, N_m=N_m).values
    KW_tie_correct = np.apply_along_axis(stats.tiecorrect, 0, real_ranks)

    # rank data
    perm_ranks = real_ranks[perm]

    # get square of sums for each group
    ssbn = np.zeros((n_perm, N_s))
    for i in range(num_groups):
        ssbn += perm_ranks[:, cum_group_idx[i] : cum_group_idx[i + 1]].sum(1) ** 2 / n_per_group[i]

    # h-statistic
    h_all = 12.0 / (N_m * (N_m + 1)) * ssbn - 3 * (N_m + 1)
    h_all /= KW_tie_correct
    p_vals = stats.chi2.sf(h_all, df=dof)

    # check that results agree
    p_i = np.random.randint(n_perm)
    s_i = np.random.randint(N_s)
    kr = stats.kruskal(
        *np.array_split(merged_usages_all[perm[p_i, :], s_i], np.cumsum(n_per_group[:-1]))
    )
    assert (kr.statistic == h_all[p_i, s_i]) & (
        kr.pvalue == p_vals[p_i, s_i]
    ), "manual KW is incorrect"

    return h_all, real_ranks, X_ties


def dunns_z_test_permute_within_group_pairs(
    df_usage, vc, real_ranks, X_ties, N_m, group_names, rnd, n_perm
):
    """Run Dunn's z-test statistic on combinations of all group pairs, handling
    pre- computed tied ranks.

    Parameters
    ----------
    df_usage : pandas.DataFrame
        DataFrame containing only pre-computed syllable stats.
    vc : pd.Series
        value counts of recordings in each group.
    real_ranks : np.array
        Array of syllable ranks.
    X_ties : np.array
        1-D list of tied ranks, where if value > 0, then rank is tied
    N_m : int
        Number of recordings.
    group_names : pd.Index
        Index list of unique group names.
    rnd : np.random.RandomState
        Pseudo-random number generator.
    n_perm : int
        Number of permuted samples to generate.

    Returns
    -------
    null_zs_within_group : dict
        dict of group pair keys paired with vector of Dunn's z-test statistics of the null hypothesis.
    real_zs_within_group : dict
        dict of group pair keys paired with vector of Dunn's z-test statistics
    """

    null_zs_within_group = {}
    real_zs_within_group = {}

    A = N_m * (N_m + 1.0) / 12.0

    for i_n, j_n in combinations(group_names, 2):
        is_i = df_usage.group == i_n
        is_j = df_usage.group == j_n

        n_mice = is_i.sum() + is_j.sum()

        ranks_perm = real_ranks[(is_i | is_j)][rnd.rand(n_perm, n_mice).argsort(-1)]
        diff = np.abs(
            ranks_perm[:, : is_i.sum(), :].mean(1) - ranks_perm[:, is_i.sum() :, :].mean(1)
        )
        B = 1.0 / vc.loc[i_n] + 1.0 / vc.loc[j_n]

        # also do for real data
        group_ranks = real_ranks[(is_i | is_j)]
        real_diff = np.abs(
            group_ranks[: is_i.sum(), :].mean(0) - group_ranks[is_i.sum() :, :].mean(0)
        )

        # add to dict
        pair = (i_n, j_n)
        null_zs_within_group[pair] = diff / np.sqrt((A - X_ties) * B)
        real_zs_within_group[pair] = real_diff / np.sqrt((A - X_ties) * B)

    return null_zs_within_group, real_zs_within_group


def compute_pvalues_for_group_pairs(
    real_zs_within_group,
    null_zs,
    df_k_real,
    group_names,
    n_perm=10000,
    thresh=0.05,
    mc_method="fdr_bh",
):
    """Adjust the p-values from Dunn's z-test statistics and computes the
    resulting significant syllables with the adjusted p-values.

    Parameters
    ----------
    real_zs_within_group : dict
        dict of group pair keys paired with vector of Dunn's z-test statistics
    null_zs : dict
        dict of group pair keys paired with vector of Dunn's z-test statistics of the null hypothesis.
    df_k_real : pandas.DataFrame
        DataFrame of KW test results.
    group_names : pd.Index
        Index list of unique group names.
    n_perm : int, optional
        Number of permuted samples to generate, by default 10000
    thresh : float, optional
        Alpha threshold to consider syllable significant, by default 0.05
    mc_method : str, optional
        Multiple Corrections method to use, by default "fdr_bh"
    verbose : bool, optional
        indicates whether to print out the significant syllable results, by default False

    Returns
    -------
    df_pval_corrected : pandas.DataFrame
        DataFrame containing Dunn's test results with corrected p-values.
    significant_syllables : list
        List of corrected KW significant syllables (syllables with p-values < thresh).
    """

    # do empirical p-val calculation for all group permutation

    p_vals_allperm = {}
    for pair in combinations(group_names, 2):
        p_vals_allperm[pair] = ((null_zs[pair] > real_zs_within_group[pair]).sum(0) + 1) / n_perm

    # summarize into df
    df_pval = pd.DataFrame(p_vals_allperm)

    def correct_p(x):
        return multipletests(x, alpha=thresh, method=mc_method)[1]

    df_pval_corrected = df_pval.apply(correct_p, axis=1, result_type="broadcast")

    return df_pval_corrected, ((df_pval_corrected[df_k_real.is_sig] < thresh).sum(0))


def run_kruskal(
    stats_df,
    statistic="frequency",
    n_perm=10000,
    seed=42,
    thresh=0.05,
    mc_method="fdr_bh",
):
    """Run Kruskal-Wallis test on syllable usage data.

    Parameters
    ----------
    stats_df : pandas.DataFrame
        DataFrame containing syllable usage data.
    statistic : str, optional
        Statistic to use for KW test, by default 'frequency'
    n_perm : int, optional
        Number of permutations to run, by default 10000
    seed : int, optional
        Random seed, by default 42
    thresh : float, optional
        Alpha threshold to consider syllable significant, by default 0.05
    mc_method : str, optional
        Multiple Corrections method to use, by default "fdr_bh"

    Returns
    -------
    df_k_real : pandas.DataFrame
        DataFrame containing KW test results.
    df_pval_corrected : pandas.DataFrame
        DataFrame containing Dunn's test results with corrected p-values.
    significant_syllables : list
        List of corrected KW significant syllables (syllables with p-values < thresh).
    """
    rnd = np.random.RandomState(seed=seed)
    # get grouped mean data
    grouped_data = (
        stats_df.pivot_table(index=["group", "name"], columns="syllable", values=statistic)
        .replace(np.nan, 0)
        .reset_index()
    )
    # compute KW constants
    vc = grouped_data.group.value_counts().loc[grouped_data.group.unique()]
    n_per_group = vc.values
    group_names = vc.index

    cum_group_idx = np.insert(np.cumsum(n_per_group), 0, 0)
    num_groups = len(group_names)

    # get all syllable usage data
    df_only_stats = grouped_data.drop(["group", "name"], axis=1)
    syllable_data = grouped_data.drop(["group", "name"], axis=1).values

    N_m, N_s = syllable_data.shape

    # Run KW and return H-stats
    h_all, real_ranks, X_ties = run_manual_KW_test(
        df_usage=df_only_stats,
        merged_usages_all=syllable_data,
        num_groups=num_groups,
        n_per_group=n_per_group,
        cum_group_idx=cum_group_idx,
        n_perm=n_perm,
        seed=seed,
    )

    # find the real k_real
    df_k_real = pd.DataFrame(
        [
            stats.kruskal(*np.array_split(syllable_data[:, s_i], np.cumsum(n_per_group[:-1])))
            for s_i in range(N_s)
        ]
    )

    # multiple test correction
    df_k_real["p_adj"] = multipletests(
        ((h_all > df_k_real.statistic.values).sum(0) + 1) / n_perm,
        alpha=thresh,
        method=mc_method,
    )[1]

    # return significant syllables based on the threshold
    df_k_real["is_sig"] = df_k_real["p_adj"] <= thresh

    # Run Dunn's z-test statistics
    (
        null_zs_within_group,
        real_zs_within_group,
    ) = dunns_z_test_permute_within_group_pairs(
        grouped_data, vc, real_ranks, X_ties, N_m, group_names, rnd, n_perm
    )

    # Compute p-values from Dunn's z-score statistics
    df_pair_corrected_pvalues, _ = compute_pvalues_for_group_pairs(
        real_zs_within_group,
        null_zs_within_group,
        df_k_real,
        group_names,
        n_perm,
        thresh,
        mc_method,
    )

    # combine Dunn's test results into single DataFrame
    df_z = pd.DataFrame(real_zs_within_group)
    df_z.index = df_z.index.set_names("syllable")
    dunn_results_df = df_z.reset_index().melt(id_vars="syllable")

    # Get intersecting significant syllables between
    intersect_sig_syllables = {}
    for pair in df_pair_corrected_pvalues.columns.tolist():
        intersect_sig_syllables[pair] = np.where(
            (df_pair_corrected_pvalues[pair] < thresh) & (df_k_real.is_sig)
        )[0]

    return df_k_real, dunn_results_df, intersect_sig_syllables


# frequency plot stuff
def sort_syllables_by_stat_difference(stats_df, ctrl_group, exp_group, stat="frequency"):
    """Sort syllables by the difference in the stat between the control and
    experimental group.

    Parameters
    ----------
    stats_df : pandas.DataFrame
        the complete dataframe that contains kinematic data for each frame
    ctrl_group : str
        the name of the control group
    exp_group : str
        the name of the experimental group
    stat : str, optional
        the statistic to use for finding the syllable differences between two groups, by default 'frequency'

    Returns
    -------
    list
        ordering list of syllables based on the difference in the stat between the control and experimental group
    """

    # Prepare DataFrame
    mutation_df = (
        stats_df.drop(
            [
                col
                for col, dtype in stats_df.dtypes.items()
                if (dtype == "object" and col not in ["group", "syllable"])
            ],
            axis=1,
        )
        .groupby(["group", "syllable"])
        .mean()
    )

    # Get groups to measure mutation by
    control_df = mutation_df.loc[ctrl_group]
    exp_df = mutation_df.loc[exp_group]

    # compute mean difference at each syll frequency and reorder based on difference
    ordering = (exp_df[stat] - control_df[stat]).sort_values(ascending=False).index

    return list(ordering)


def sort_syllables_by_stat(stats_df, stat="frequency"):
    """Sort sylllabes by the stat and return the ordering and label mapping.

    Parameters
    ----------
    stats_df : pandas.DataFrame
        the stats dataframe that contains kinematic data and the syllable label for each recording and each syllable
    stat : str, optional
        the statistic to sort on, by default 'frequency'

    Returns
    -------
    ordering : list
        the list of syllables sorted by the stat
    relabel_mapping : dict
        the mapping from the syllable to the new plotting label
    """

    # stats_df frequency normalized by session
    # mean frequency by syllable don't always refect the ordering from reindexing
    # use the syllable label as ordering instead
    if stat == "frequency":
        ordering = sorted(stats_df.syllable.unique())
    else:
        ordering = (
            stats_df.drop(
<<<<<<< HEAD
                [col for col, dtype in stats_df.dtypes.items() if dtype == "object"],
=======
                [
                    col
                    for col, dtype in stats_df.dtypes.items()
                    if dtype == "object"
                ],
>>>>>>> 1ef9cc93
                axis=1,
            )
            .groupby("syllable")
            .mean()
            .sort_values(by=stat, ascending=False)
            .index
        )

    # Get sorted ordering
    ordering = list(ordering)

    # Get order mapping
    relabel_mapping = {o: i for i, o in enumerate(ordering)}

    return ordering, relabel_mapping


def _validate_and_order_syll_stats_params(
    complete_df,
    stat="frequency",
    order="stat",
    groups=None,
    ctrl_group=None,
    exp_group=None,
    colors=None,
    figsize=(10, 5),
):
    if not isinstance(figsize, (tuple, list)):
        print(
            "Invalid figsize. Input a integer-tuple or list of len(figsize) = 2. Setting figsize to (10, 5)"
        )
        figsize = (10, 5)

    unique_groups = complete_df["group"].unique()

    if groups is None or len(groups) == 0:
        groups = unique_groups
    elif isinstance(groups, str):
        groups = [groups]

    if isinstance(groups, (list, tuple, np.ndarray)):
        diff = set(groups) - set(unique_groups)
        if len(diff) > 0:
            groups = unique_groups

    if stat.lower() not in complete_df.columns:
        raise ValueError(
            f"Invalid stat entered: {stat}. Must be a column in the supplied dataframe."
        )

    if order == "stat":
        ordering, _ = sort_syllables_by_stat(complete_df, stat=stat)
    elif order == "diff":
        if (
            ctrl_group is None
            or exp_group is None
            or not np.all(np.isin([ctrl_group, exp_group], groups))
        ):
            raise ValueError(
                f"Attempting to sort by {stat} differences, but {ctrl_group} or {exp_group} not in {groups}."
            )
        ordering = sort_syllables_by_stat_difference(complete_df, ctrl_group, exp_group, stat=stat)
    if colors is None:
        colors = []
    if len(colors) == 0 or len(colors) != len(groups):
        colors = sns.color_palette(n_colors=len(groups))

    return ordering, groups, colors, figsize


def save_analysis_figure(fig, plot_name, project_dir, model_name, save_dir):
    """Save an analysis figure.

    The figure is saved as both a .png and .pdf, either to `save_dir` if it is
    provided, or else to `project_dir/model_name/figures`.
    """
    if save_dir is None:
        save_dir = os.path.join(project_dir, model_name, "figures")
    os.makedirs(save_dir, exist_ok=True)
    save_path = os.path.join(save_dir, plot_name)
    fig.savefig(save_path + ".png", dpi=300)
    fig.savefig(save_path + ".pdf", dpi=300)
    print(f"Saved figure to {save_path}.png")


def plot_syll_stats_with_sem(
    stats_df,
    project_dir,
    model_name,
    save_dir=None,
    plot_sig=True,
    thresh=0.05,
    stat="frequency",
    order="stat",
    groups=None,
    ctrl_group=None,
    exp_group=None,
    colors=None,
    join=False,
    figsize=(8, 4),
):
    """Plot syllable statistics with standard error of the mean.

    Parameters
    ----------
    stats_df : pandas.DataFrame
        the dataframe that contains kinematic data and the syllable label
    project_dir : str
        the project directory
    model_name : str
        the model directory name
    save_dir : str
        the path to save the analysis plots
    plot_sig : bool, optional
        whether to plot the significant syllables, by default True
    thresh : float, optional
        the threshold for significance, by default 0.05
    stat : str, optional
        the statistic to plot, by default 'frequency'
    ordering : str, optional
        the ordering of the syllables, by default 'stat'
    groups : list, optional
        the list of groups to plot, by default None
    ctrl_group : str, optional
        the control group, by default None
    exp_group : str, optional
        the experimental group, by default None
    colors : list, optional
        the list of colors to use for each group, by default None
    join : bool, optional
        whether to join the points with a line, by default False
    figsize : tuple, optional
        the figure size, by default (8, 4)

    Returns
    -------
    fig : matplotlib.figure.Figure
        the figure object
    legend : matplotlib.legend.Legend
        the legend object
    """

    # get significant syllables
    sig_sylls = None

    if plot_sig and len(stats_df["group"].unique()) > 1:
        # run kruskal wallis and dunn's test
        _, _, sig_pairs = run_kruskal(stats_df, statistic=stat, thresh=thresh)
        # plot significant syllables for control and experimental group
        if ctrl_group is not None and exp_group is not None:
            # check if the group pair is in the sig pairs dict
            if (ctrl_group, exp_group) in sig_pairs.keys():
                sig_sylls = sig_pairs.get((ctrl_group, exp_group))
            # flip the order of the groups
            else:
                sig_sylls = sig_pairs.get((exp_group, ctrl_group))
        else:
            print("No control or experimental group specified. Not plotting significant syllables.")

    xlabel = f"Syllables sorted by {stat}"
    if order == "diff":
        xlabel += " difference"
    ordering, groups, colors, figsize = _validate_and_order_syll_stats_params(
        stats_df,
        stat=stat,
        order=order,
        groups=groups,
        ctrl_group=ctrl_group,
        exp_group=exp_group,
        colors=colors,
        figsize=figsize,
    )

    fig, ax = plt.subplots(1, 1, figsize=figsize)

    # plot each group's stat data separately, computes groupwise SEM, and orders data based on the stat/ordering parameters
    hue = "group" if groups is not None else None
    ax = sns.pointplot(
        data=stats_df,
        x="syllable",
        y=stat,
        hue=hue,
        order=ordering,
        linestyle="none",
        dodge=True,
        errorbar=("ci", 68),
        ax=ax,
        hue_order=groups,
        palette=colors,
    )

    # where some data has already been plotted to ax
    handles, labels = ax.get_legend_handles_labels()

    # add syllable labels if they exist
    syll_names = get_syllable_names(project_dir, model_name, ordering)
    plt.xticks(range(len(syll_names)), syll_names, rotation=90)

    # if a list of significant syllables is given, mark the syllables above the x-axis
    if sig_sylls is not None:
        markings = []
        for s in sig_sylls:
            markings.append(ordering.index(s))
        plt.scatter(markings, [-0.005] * len(markings), color="r", marker="*")

        # manually define a new patch
        patch = mlines.Line2D(
            [],
            [],
            color="red",
            marker="*",
            linestyle="None",
            markersize=9,
            label="Significant Syllable",
        )
        handles.append(patch)

    # add legend and axis labels
    legend = ax.legend(handles=handles, frameon=False, bbox_to_anchor=(1, 1))
    plt.xlabel(xlabel, fontsize=12)
    sns.despine()

    # save the figure
    plot_name = f"{stat}_{order}_stats"
    save_analysis_figure(fig, plot_name, project_dir, model_name, save_dir)
    return fig, legend


# transition matrix
def get_transitions(label_sequence):
    """Get the syllable transitions and their locations.

    Parameters
    ----------
    label_sequence : np.ndarray
        the sequence of syllable labels for a recording

    Returns
    -------
    transitions : np.ndarray
        the sequence of syllable transitions
    locs : np.ndarray
        the locations of the syllable transitions
    """

    arr = deepcopy(label_sequence)

    # get syllable transition locations
    locs = np.where(arr[1:] != arr[:-1])[0] + 1
    transitions = arr[locs]

    return transitions, locs


def n_gram_transition_matrix(labels, n=2, max_label=99):
    """The transition matrix for n-grams.

    Parameters
    ----------
    labels : list or np.ndarray
        recording state lists
    n : int, optional
        the number of successive states in the sequence, by default 2
    max_label : int, optional
        the maximum number of the syllable labels to include, by default 99

    Returns
    -------
    trans_mat : np.ndarray
        the transition matrices for the n-grams
    """
    trans_mat = np.zeros((max_label,) * n, dtype="float")
    for loc in sliding_window(n, labels):
        if any(l >= max_label for l in loc):
            continue
        trans_mat[loc] += 1
    return trans_mat


def normalize_transition_matrix(init_matrix, normalize):
    """Normalize the transition matrices.

    Parameters
    ----------
    init_matrix : numpy.ndarray
        the initial transition matrix to be normalized
    normalize : str
        the method to normalize the transition matrix

    Returns
    -------
    init_matrix : numpy.ndarray
        the trnasition matrix normalized by the method specified
    """
    if normalize is None or normalize not in ("bigram", "rows", "columns"):
        return init_matrix
    if normalize == "bigram":
        init_matrix /= init_matrix.sum()
    elif normalize == "rows":
        init_matrix /= init_matrix.sum(axis=1, keepdims=True)
    elif normalize == "columns":
        init_matrix /= init_matrix.sum(axis=0, keepdims=True)

    return init_matrix


def get_transition_matrix(
    labels,
    max_syllable=100,
    normalize="bigram",
    smoothing=0.0,
    combine=False,
    disable_output=False,
) -> list:
    """Compute the transition matrix for the syllable labels.

    Parameters
    ----------
    labels : list or np.ndarray
        syllable labels per recording
    max_syllable : int, optional
        the maximum number of syllables to include, by default 100
    normalize : str, optional
        the method to normalize the transition matrix, by default 'bigram'
    smoothing : float, optional
        the smoothing value (pseudo count) to add to the transition matrix, by default 0.0
    combine : bool, optional
        whether to combine the transition matrices for all the recordings, by default False
    disable_output : bool, optional
        whether to disable the progress bar, by default False

    Returns
    -------
    all_mats : list
        the list of transition matrices for each recording
    """
    if not isinstance(labels[0], (list, np.ndarray, pd.Series)):
        labels = [labels]

    # Compute a singular transition matrix
    if combine:
        init_matrix = []

        for v in labels:
            # Get syllable transitions
            transitions = get_transitions(v)[0]

            trans_mat = n_gram_transition_matrix(transitions, n=2, max_label=max_syllable)
            init_matrix.append(trans_mat)

        init_matrix = np.sum(init_matrix, axis=0) + smoothing
        all_mats = normalize_transition_matrix(init_matrix, normalize)
    else:
        # Compute a transition matrix for each recording label list
        all_mats = []
        for v in labels:
            # Get syllable transitions
            transitions = get_transitions(v)[0]

            trans_mat = (
                n_gram_transition_matrix(transitions, n=2, max_label=max_syllable) + smoothing
            )

            # Normalize matrix
            init_matrix = normalize_transition_matrix(trans_mat, normalize)
            all_mats.append(init_matrix)

    return all_mats


def get_group_trans_mats(labels, label_group, group, syll_include, normalize="bigram"):
    """Get the transition matrices for each group.

    Parameters
    ----------
    labels : list or np.ndarray
        recording state lists
    label_group : list or np.ndarray
        the group labels for each recording
    group : list or np.ndarray
        the groups in the project
    max_sylls : int
        the maximum number of syllables to include
    normalize : str, optional
        the method to normalize the transition matrix, by default 'bigram'

    Returns
    -------
    trans_mats : list
        the list of transition matrices for each group
    frequencies : list
        the list of syllable frequencies for each group
    """
    trans_mats = []
    frequencies = []

    # Computing transition matrices for each given group
    for plt_group in group:
        # list of syll labels in recordings in the group
        use_labels = [lbl for lbl, grp in zip(labels, label_group) if grp == plt_group]
        # find stack np array shape
        row_num = len(use_labels)
        max_len = max([len(lbl) for lbl in use_labels])
        # Get recordings to include in trans_mat
        # subset only syllable included
        trans_mats.append(
            get_transition_matrix(use_labels, normalize=normalize, combine=True)[syll_include, :][
                :, syll_include
            ]
        )

        # Getting frequency information for node scaling
        group_frequencies = get_frequencies(use_labels)[syll_include]

        frequencies.append(group_frequencies)
    return trans_mats, frequencies


def visualize_transition_bigram(
    project_dir,
    model_name,
    group,
    trans_mats,
    syll_include,
    save_dir=None,
    normalize="bigram",
    figsize=(12, 6),
    show_syllable_names=True,
):
    """Visualize the transition matrices for each group.

    Parameters
    ----------
    group : list or np.ndarray
        the groups in the project
    trans_mats : list
        the list of transition matrices for each group
    normalize : str, optional
        the method to normalize the transition matrix, by default 'bigram'
    figsize : tuple, optional
        the figure size, by default (12,6)
    show_syllable_names : bool, optional
        whether to show just syllable indexes (False) or syllable indexes and
        names (True)
    """
    if show_syllable_names:
        syll_names = get_syllable_names(project_dir, model_name, syll_include)
    else:
        syll_names = [f"{ix}" for ix in syll_include]

    # infer max_syllables
    max_syllables = trans_mats[0].shape[0]

    fig, ax = plt.subplots(1, len(group), figsize=figsize, sharex=False, sharey=True)
    title_map = dict(bigram="Bigram", columns="Incoming", rows="Outgoing")
    color_lim = max([x.max() for x in trans_mats])
    if len(group) == 1:
        axs = [ax]
    else:
        axs = ax.flat
    for i, g in enumerate(group):
        h = axs[i].imshow(
            trans_mats[i][:max_syllables, :max_syllables],
            cmap="cubehelix",
            vmax=color_lim,
        )
        if i == 0:
            axs[i].set_ylabel("Incoming syllable")
            plt.yticks(np.arange(len(syll_include)), syll_names)
        cb = fig.colorbar(h, ax=axs[i], fraction=0.046, pad=0.04)
        cb.set_label(f"{title_map[normalize]} transition probability")
        axs[i].set_xlabel("Outgoing syllable")
        axs[i].set_title(g)
        axs[i].set_xticks(np.arange(len(syll_include)), syll_names, rotation=90)

    # save the figure
    plot_name = "transition_matrices"
    save_analysis_figure(fig, plot_name, project_dir, model_name, save_dir)


def generate_transition_matrices(project_dir, model_name, normalize="bigram", min_frequency=0.005):
    """Generate the transition matrices for each recording.

    Parameters
    ----------
    progress_paths : dict
        the dictionary of paths to the files in the analysis progress
    normalize : str, optional
        the method to normalize the transition matrix, by default 'bigram'

    Returns
    -------
    trans_mats : list
        the list of transition matrices for each group
    """
    trans_mats, usages = None, None
    # index file
    index_file = os.path.join(project_dir, "index.csv")
    if not os.path.exists(index_file):
        generate_index(project_dir, model_name, index_file)

    index_data = pd.read_csv(index_file, index_col=False)

    label_group = list(index_data.group.values)
    recordings = list(index_data.name.values)
    group = sorted(list(index_data.group.unique()))
    print("Group(s):", ", ".join(group))

    # load model reuslts
    results_dict = load_results(project_dir, model_name)

    # filter out syllables by freqency
    model_labels = [results_dict[recording]["syllable"] for recording in recordings]
    frequencies = get_frequencies(model_labels)
    syll_include = np.where(frequencies > min_frequency)[0]

    trans_mats, usages = get_group_trans_mats(
        model_labels,
        label_group,
        group,
        syll_include=syll_include,
        normalize=normalize,
    )
    return trans_mats, usages, group, syll_include


def plot_transition_graph_group(
    project_dir,
    model_name,
    groups,
    trans_mats,
    usages,
    syll_include,
    save_dir=None,
    layout="circular",
    node_scaling=2000,
    show_syllable_names=False,
):
    """Plot the transition graph for each group.

    Parameters
    ----------
    groups : list
        the list of groups to plot
    trans_mats : list
        the list of transition matrices for each group
    usages : list
        the list of syllable usage for each group
    layout : str, optional
        the layout of the graph, by default 'circular'
    node_scaling : int, optional
        the scaling factor for the node size, by default 2000,
    show_syllable_names : bool, optional
        whether to show just syllable indexes (False) or syllable indexes and
        names (True)
    """
    if show_syllable_names:
        syll_names = get_syllable_names(project_dir, model_name, syll_include)
    else:
        syll_names = [f"{ix}" for ix in syll_include]

    n_row = ceil(len(groups) / 2)
    fig, all_axes = plt.subplots(n_row, 2, figsize=(20, 10 * n_row))
    ax = all_axes.flat

    for i in range(len(groups)):
        G = nx.from_numpy_array(trans_mats[i] * 100)
        widths = nx.get_edge_attributes(G, "weight")
        if layout == "circular":
            pos = nx.circular_layout(G)
        else:
            pos = nx.spring_layout(G)
        # get node list
        nodelist = G.nodes()
        # normalize the usage values
        sum_usages = sum(usages[i])
        normalized_usages = np.array([u / sum_usages for u in usages[i]]) * node_scaling + 1000
        nx.draw_networkx_nodes(
            G,
            pos,
            nodelist=nodelist,
            node_size=normalized_usages,
            node_color="white",
            edgecolors="red",
            ax=ax[i],
        )
        nx.draw_networkx_edges(
            G,
            pos,
            edgelist=widths.keys(),
            width=list(widths.values()),
            edge_color="black",
            ax=ax[i],
            alpha=0.6,
        )
        nx.draw_networkx_labels(
            G,
            pos=pos,
            labels=dict(zip(nodelist, syll_names)),
            font_color="black",
            ax=ax[i],
        )
        ax[i].set_title(groups[i])
    # turn off the axis spines
    for sub_ax in ax:
        sub_ax.axis("off")

    # save the figure
    plot_name = "transition_graphs"
    save_analysis_figure(fig, plot_name, project_dir, model_name, save_dir)


def plot_transition_graph_difference(
    project_dir,
    model_name,
    groups,
    trans_mats,
    usages,
    syll_include,
    save_dir=None,
    layout="circular",
    node_scaling=3000,
    show_syllable_names=False,
):
    """Plot the difference of transition graph between groups.

    Parameters
    ----------
    groups : list
        the list of groups to plot
    trans_mats : list
        the list of transition matrices for each group
    usages : list
        the list of syllable usage for each group
    layout : str, optional
        the layout of the graph, by default 'circular'
    node_scaling : int, optional
        the scaling factor for the node size, by default 3000
    show_syllable_names : bool, optional
        whether to show just syllable indexes (False) or syllable indexes and
        names (True)
    """
    if show_syllable_names:
        syll_names = get_syllable_names(project_dir, model_name, syll_include)
    else:
        syll_names = [f"{ix}" for ix in syll_include]

    # find combinations
    group_combinations = list(combinations(groups, 2))

    # create group index dict
    group_idx_dict = {group: idx for idx, group in enumerate(groups)}

    # Figure out the number of rows for the plot
    n_row = ceil(len(group_combinations) / 2)
    fig, all_axes = plt.subplots(n_row, 2, figsize=(16, 8 * n_row))
    ax = all_axes.flat

    for i, pair in enumerate(group_combinations):
        left_ind = group_idx_dict[pair[0]]
        right_ind = group_idx_dict[pair[1]]
        # left tm minus right tm
        tm_diff = trans_mats[left_ind] - trans_mats[right_ind]
        # left usage minus right usage
        usages_diff = np.array(list(usages[left_ind])) - np.array(list(usages[right_ind]))
        normlized_usg_abs_diff = (
            np.abs(usages_diff) / np.abs(usages_diff).sum()
        ) * node_scaling + 500

        G = nx.from_numpy_array(tm_diff * 1000)
        if layout == "circular":
            pos = nx.circular_layout(G)
        else:
            G_for_spring = nx.from_numpy_array(np.mean(trans_mats, axis=0))
            pos = nx.spring_layout(G_for_spring, iterations=500)

        nodelist = G.nodes()
        widths = nx.get_edge_attributes(G, "weight")

        nx.draw_networkx_nodes(
            G,
            pos,
            nodelist=nodelist,
            node_size=normlized_usg_abs_diff,
            node_color="white",
            edgecolors=["blue" if u > 0 else "red" for u in usages_diff],
            ax=ax[i],
        )
        nx.draw_networkx_edges(
            G,
            pos,
            edgelist=widths.keys(),
            width=np.abs(list(widths.values())),
            edge_color=["blue" if u > 0 else "red" for u in widths.values()],
            ax=ax[i],
            alpha=0.6,
        )
        nx.draw_networkx_labels(
            G,
            pos=pos,
            labels=dict(zip(nodelist, syll_names)),
            font_color="black",
            ax=ax[i],
        )
        ax[i].set_title(pair[0] + " - " + pair[1])

    # turn off the axis spines
    for sub_ax in ax:
        sub_ax.axis("off")
    # add legend
    legend_elements = [
        Line2D([0], [0], color="r", lw=2, label=f"Up-regulated transistion"),
        Line2D([0], [0], color="b", lw=2, label=f"Down-regulated transistion"),
        Line2D(
            [0],
            [0],
            marker="o",
            color="w",
            label=f"Up-regulated usage",
            markerfacecolor="w",
            markeredgecolor="r",
            markersize=10,
        ),
        Line2D(
            [0],
            [0],
            marker="o",
            color="w",
            label=f"Down-regulated usage",
            markerfacecolor="w",
            markeredgecolor="b",
            markersize=10,
        ),
    ]
    plt.legend(handles=legend_elements, loc="upper left", borderaxespad=0)

    # save the figure
    plot_name = "transition_graphs_diff"
<<<<<<< HEAD
    save_analysis_figure(fig, plot_name, project_dir, model_name, save_dir)


def changepoint_analysis(
    coordinates,
    *,
    anterior_bodyparts,
    posterior_bodyparts,
    bodyparts=None,
    use_bodyparts=None,
    alpha=0.1,
    derivative_ksize=3,
    gaussian_ksize=1,
    num_thresholds=20,
    verbose=True,
    **kwargs,
):
    """Find changepoints in keypoint data.

    Changepoints are peaks in a change score that is computed by:

        1. Differentiating (egocentrically aligned) keypoint coordinates
        2. Z-scoring the absolute values of each derivative
        3. Counting the number keypoint-coordinate pairs where the
           Z-score crosses a threshold (in each frame).
        4. Computing a p-value for the number of threshold-crossings
           using a temporally shuffled null distribution
        5. Smoothing the resulting significance score across time

    Steps (3-5) are performed for a range of threshold values, and
    the final outputs are based on the threshold that yields the
    highest changepoint frequency.

    Parameters
    ----------
    coordinates : dict
        Keypoint observations as a dictionary mapping recording names to
        ndarrays of shape (num_frames, num_keypoints, dim)

    anterior_bodyparts : iterable of str or int
        Anterior keypoints for egocentric alignment, either as indices
        or as strings if ``bodyparts`` is provided.

    posterior_bodyparts : iterable of str or int
        Posterior keypoints for egocentric alignment, either as indices
        or as strings if ``bodyparts`` is provided.

    bodyparts : iterable of str, optional
        Names of keypoints. Required for subsetting keypoints using
        ``use_bodyparts`` or if ``anterior_bodyparts`` and
        ``posterior_bodyparts`` are specified as strings.

    use_bodyparts : iterable of str, optional
        Subset of keypoints to use for changepoint analysis. If not
        provided, all keypoints are used.

    alpha : float, default=0.1
        False-discovery rate for statistical significance testing. Only
         changepoints with ``p < alpha`` are considered significant.

    derivative_ksize : int, default=3
        Size of the kernel used to differentiate keypoint coordinates.
        For example if ``derivative_ksize=3``, the derivative would be

        .. math::

            \dot{y_t} = \frac{1}{3}( x_{t+3}+x_{t+2}+x_{t+1}-x_{t-1}-x_{t-2}-x_{t-3})

    gaussian_ksize : int, default=1
        Size of the kernel used to smooth the change score.

    num_thresholds : int, default=20
        Number of thresholds to test.

    verbose : bool, default=True
        Print progress messages.

    Returns
    -------
    changepoints : dict
        Changepoints as a dictionary with the same keys as ``coordinates``.

    changescores : dict
        Change scores as a dictionary with the same keys as ``coordinates``.

    coordinates_ego: dict
        Keypoints in egocentric coordinates, in the same format as
        ``coordinates``.

    derivatives : dict
        Z-scored absolute values of the derivatives for each egocentic
        keypoint coordinate, in the same format as ``coordinates``

    threshold: float
        Threshold used to binarize Z-scored derivatives.
    """
    if use_bodyparts is None and bodyparts is not None:
        use_bodyparts = bodyparts

    if isinstance(anterior_bodyparts[0], str):
        assert use_bodyparts is not None, fill(
            "Must provide `bodyparts` or `use_bodyparts` if `anterior_bodyparts` is a list of strings"
        )
        anterior_idxs = [use_bodyparts.index(bp) for bp in anterior_bodyparts]
    else:
        anterior_idxs = anterior_bodyparts

    if isinstance(posterior_bodyparts[0], str):
        assert use_bodyparts is not None, fill(
            "Must provide `bodyparts` or `use_bodyparts` if `posterior_bodyparts` is a list of strings"
        )
        posterior_idxs = [use_bodyparts.index(bp) for bp in posterior_bodyparts]
    else:
        posterior_idxs = posterior_bodyparts

    # Differentiating (egocentrically aligned) keypoint coordinates
    if verbose:
        print("Aligning keypoints")
    data, metadata = format_data(coordinates, bodyparts=bodyparts, use_bodyparts=use_bodyparts)
    Y_ego, _, _ = align_egocentric(data["Y"], anterior_idxs, posterior_idxs)
    Y_flat = np.array(Y_ego).reshape(*Y_ego.shape[:2], -1)

    if verbose:
        print("Differentiating and z-scoring")
    dy = np.abs(filtered_derivative(Y_flat, derivative_ksize, axis=1))
    mask = np.broadcast_to(np.array(data["mask"])[:, :, na], dy.shape) > 0
    means = (dy * mask).sum(1) / mask.sum(1)
    dy_centered = dy - means[:, na, :]
    stds = np.sqrt((dy_centered**2 * mask).sum(1) / mask.sum(1))
    dy_zscored = dy_centered / (stds[:, na, :] + 1e-8)

    # Count threshold crossings
    thresholds = np.linspace(
        np.percentile(dy_zscored, 1),
        np.percentile(dy_zscored, 99),
        num_thresholds,
    )

    def get_changepoints(score, pvals, alpha):
        pts = argrelextrema(score, np.greater, order=1)[0]
        return pts[pvals[pts] < alpha]

    # get changescores for each threshold
    all_changescores, all_changepoints = [], []
    for threshold in tqdm.tqdm(
        thresholds,
        disable=(not verbose),
        desc="Testing thresholds",
        ncols=72,
    ):
        # permute within-recording then combine across recordings
        crossings = (dy_zscored > threshold).sum(2)[mask[:, :, 0]]
        crossings_shuff = permute_cyclic(dy_zscored > threshold, mask, axis=1).sum(2)[mask[:, :, 0]]
        crossings_shuff = crossings_shuff + np.random.uniform(-0.1, 0.1, crossings_shuff.shape)

        # get significance score
        ps_combined = 1 - (np.sort(crossings_shuff).searchsorted(crossings) - 1) / len(crossings)
        ps_combined = fdrcorrection(ps_combined, alpha=alpha)[1]

        # separate back into recordings
        pvals = np.zeros(mask[:, :, 0].shape)
        pvals[mask[:, :, 0]] = ps_combined
        pvals = unbatch(pvals, *metadata)

        changescores = {
            k: gaussian_filter1d(-np.log10(ps), gaussian_ksize) for k, ps in pvals.items()
        }
        changepoints = {k: get_changepoints(changescores[k], ps, alpha) for k, ps in pvals.items()}
        all_changescores.append(changescores)
        all_changepoints.append(changepoints)

    # pick threshold with most changepoints
    num_changepoints = [sum(map(len, d.values())) for d in all_changepoints]
    changescores = all_changescores[np.argmax(num_changepoints)]
    changepoints = all_changepoints[np.argmax(num_changepoints)]
    threshold = thresholds[np.argmax(num_changepoints)]

    coordinates_ego = unbatch(np.array(Y_ego), *metadata)
    derivatives = unbatch(dy_zscored.reshape(Y_ego.shape), *metadata)
    return changepoints, changescores, coordinates_ego, derivatives, threshold
=======
    save_analysis_figure(fig, plot_name, project_dir, model_name, save_dir)
>>>>>>> 1ef9cc93
<|MERGE_RESOLUTION|>--- conflicted
+++ resolved
@@ -62,13 +62,7 @@
 
     for ix in syllable_ixs:
         if len(syll_info_df[syll_info_df.syllable == ix].label.values[0]) > 0:
-<<<<<<< HEAD
             labels[ix] = f"{ix} ({syll_info_df[syll_info_df.syllable == ix].label.values[0]})"
-=======
-            labels[
-                ix
-            ] = f"{ix} ({syll_info_df[syll_info_df.syllable == ix].label.values[0]})"
->>>>>>> 1ef9cc93
     names = [labels[ix] for ix in syllable_ixs]
     return names
 
@@ -108,13 +102,7 @@
     else:
         # generate a new index file
         results_dict = load_results(project_dir, model_name)
-<<<<<<< HEAD
         index_df = pd.DataFrame({"name": list(results_dict.keys()), "group": "default"})
-=======
-        index_df = pd.DataFrame(
-            {"name": list(results_dict.keys()), "group": "default"}
-        )
->>>>>>> 1ef9cc93
         # write index dataframe
         index_df.to_csv(index_filepath, index=False)
 
@@ -242,14 +230,7 @@
 
         if index_data is not None:
             # find the group for each recording from index data
-<<<<<<< HEAD
             s_group.append([index_data[index_data["name"] == k]["group"].values[0]] * n_frame)
-=======
-            s_group.append(
-                [index_data[index_data["name"] == k]["group"].values[0]]
-                * n_frame
-            )
->>>>>>> 1ef9cc93
         else:
             # no index data
             s_group.append(["default"] * n_frame)
@@ -390,13 +371,7 @@
 def generate_syll_info(project_dir, model_name, syll_info_path):
     # parse model results
     model_results = load_results(project_dir, model_name)
-<<<<<<< HEAD
     unique_sylls = np.unique(np.concatenate([file["syllable"] for file in model_results.values()]))
-=======
-    unique_sylls = np.unique(
-        np.concatenate([file["syllable"] for file in model_results.values()])
-    )
->>>>>>> 1ef9cc93
     # construct the syllable dictionary
     # in the non interactive version there won't be any group info
     syll_info_df = pd.DataFrame(
@@ -407,13 +382,7 @@
         }
     )
 
-<<<<<<< HEAD
     grid_movies = glob(os.path.join(project_dir, model_name, "grid_movies", "*.mp4"))
-=======
-    grid_movies = glob(
-        os.path.join(project_dir, model_name, "grid_movies", "*.mp4")
-    )
->>>>>>> 1ef9cc93
     assert len(grid_movies) > 0, (
         "No grid movies found. Please run `generate_grid_movies` as described in the docs: "
         "https://keypoint-moseq.readthedocs.io/en/latest/modeling.html#visualization"
@@ -456,23 +425,13 @@
     # load syll_info
     syll_info_df = pd.read_csv(syll_info_path, index_col=False).fillna("")
     # split into with movie and without movie
-<<<<<<< HEAD
     syll_info_df_with_movie = syll_info_df[syll_info_df.movie_path.str.contains(".mp4")].copy()
     syll_info_df_without_movie = syll_info_df[~syll_info_df.movie_path.str.contains(".mp4")].copy()
-=======
-    syll_info_df_with_movie = syll_info_df[
-        syll_info_df.movie_path.str.contains(".mp4")
-    ].copy()
-    syll_info_df_without_movie = syll_info_df[
-        ~syll_info_df.movie_path.str.contains(".mp4")
-    ].copy()
->>>>>>> 1ef9cc93
 
     # create select widget only include the ones with a movie
     select = pn.widgets.Select(
         name="Select", options=sorted(list(syll_info_df_with_movie.syllable))
     )
-<<<<<<< HEAD
 
     # call back function to create video displayer
     def show_movie(syllable):
@@ -554,97 +513,6 @@
     # bind everything together
     return pn.Row(pn.Column(select, ivideo), pn.Column(summary_table, pn.Column(button)))
 
-=======
-
-    # call back function to create video displayer
-    def show_movie(syllable):
-        movie_path = syll_info_df_with_movie[
-            syll_info_df_with_movie.syllable == select.value
-        ].movie_path.values[0]
-        return pn.pane.Video(movie_path, width=500, loop=False)
-
-    # dynamic video displayer
-    ivideo = pn.bind(show_movie, syllable=select)
-
-    # create the labeler dataframe
-    # only include the syllable that have grid movies
-    include = syll_info_df_with_movie.syllable.values
-    syll_df = (
-        moseq_df[["syllable", "velocity_px_s"]]
-        .groupby("syllable")
-        .mean()
-        .reset_index()
-        .copy()
-    )
-    syll_df = syll_df[syll_df.syllable.isin(include)]
-
-    # get labels and description from syll info
-    syll_df = syll_df.merge(
-        syll_info_df_with_movie[["syllable", "label", "short_description"]]
-    ).copy()
-
-    # set up interactive table
-    titles = {"syllable": "syll", "velocity_px_s": "velocity"}
-    editors = {
-        "name": None,
-        "label": {
-            "type": "textarea",
-            "elementAttributes": {"maxlength": "100"},
-            "selectContents": True,
-            "verticalNavigation": "editor",
-            "shiftEnterSubmit": True,
-        },
-        "short description": {
-            "type": "textarea",
-            "elementAttributes": {"maxlength": "200"},
-            "selectContents": True,
-            "verticalNavigation": "editor",
-            "shiftEnterSubmit": True,
-        },
-    }
-
-    base_configuration = {"clipboard": "copy"}
-
-    widths = {"syllable": 5}
-    summary_table = pn.widgets.Tabulator(
-        syll_df,
-        titles=titles,
-        editors=editors,
-        layout="fit_data_table",
-        selectable=1,
-        show_index=False,
-        widths=widths,
-        configuration=base_configuration,
-    )
-
-    button = pn.widgets.Button(
-        name="Save syllable info", button_type="primary"
-    )
-
-    # call back function to save the index file
-    def save_index(syll_df):
-        # create index file from csv
-        temp_df = syll_df.copy()
-        temp_df.drop(columns=["velocity_px_s"], inplace=True)
-        temp_df = temp_df.merge(
-            syll_info_df_with_movie[["syllable", "movie_path"]], on="syllable"
-        ).copy()
-        pd.concat([temp_df, syll_info_df_without_movie]).fillna("").to_csv(
-            syll_info_path, index=False
-        )
-
-    # button click action
-    def b(event, save=True):
-        save_index(syll_df)
-
-    button.on_click(b)
-
-    # bind everything together
-    return pn.Row(
-        pn.Column(select, ivideo), pn.Column(summary_table, pn.Column(button))
-    )
-
->>>>>>> 1ef9cc93
 
 def get_tie_correction(x, N_m):
     """Assign tied rank values to the average of the ranks they would have
@@ -1058,15 +926,7 @@
     else:
         ordering = (
             stats_df.drop(
-<<<<<<< HEAD
                 [col for col, dtype in stats_df.dtypes.items() if dtype == "object"],
-=======
-                [
-                    col
-                    for col, dtype in stats_df.dtypes.items()
-                    if dtype == "object"
-                ],
->>>>>>> 1ef9cc93
                 axis=1,
             )
             .groupby("syllable")
@@ -1805,187 +1665,4 @@
 
     # save the figure
     plot_name = "transition_graphs_diff"
-<<<<<<< HEAD
-    save_analysis_figure(fig, plot_name, project_dir, model_name, save_dir)
-
-
-def changepoint_analysis(
-    coordinates,
-    *,
-    anterior_bodyparts,
-    posterior_bodyparts,
-    bodyparts=None,
-    use_bodyparts=None,
-    alpha=0.1,
-    derivative_ksize=3,
-    gaussian_ksize=1,
-    num_thresholds=20,
-    verbose=True,
-    **kwargs,
-):
-    """Find changepoints in keypoint data.
-
-    Changepoints are peaks in a change score that is computed by:
-
-        1. Differentiating (egocentrically aligned) keypoint coordinates
-        2. Z-scoring the absolute values of each derivative
-        3. Counting the number keypoint-coordinate pairs where the
-           Z-score crosses a threshold (in each frame).
-        4. Computing a p-value for the number of threshold-crossings
-           using a temporally shuffled null distribution
-        5. Smoothing the resulting significance score across time
-
-    Steps (3-5) are performed for a range of threshold values, and
-    the final outputs are based on the threshold that yields the
-    highest changepoint frequency.
-
-    Parameters
-    ----------
-    coordinates : dict
-        Keypoint observations as a dictionary mapping recording names to
-        ndarrays of shape (num_frames, num_keypoints, dim)
-
-    anterior_bodyparts : iterable of str or int
-        Anterior keypoints for egocentric alignment, either as indices
-        or as strings if ``bodyparts`` is provided.
-
-    posterior_bodyparts : iterable of str or int
-        Posterior keypoints for egocentric alignment, either as indices
-        or as strings if ``bodyparts`` is provided.
-
-    bodyparts : iterable of str, optional
-        Names of keypoints. Required for subsetting keypoints using
-        ``use_bodyparts`` or if ``anterior_bodyparts`` and
-        ``posterior_bodyparts`` are specified as strings.
-
-    use_bodyparts : iterable of str, optional
-        Subset of keypoints to use for changepoint analysis. If not
-        provided, all keypoints are used.
-
-    alpha : float, default=0.1
-        False-discovery rate for statistical significance testing. Only
-         changepoints with ``p < alpha`` are considered significant.
-
-    derivative_ksize : int, default=3
-        Size of the kernel used to differentiate keypoint coordinates.
-        For example if ``derivative_ksize=3``, the derivative would be
-
-        .. math::
-
-            \dot{y_t} = \frac{1}{3}( x_{t+3}+x_{t+2}+x_{t+1}-x_{t-1}-x_{t-2}-x_{t-3})
-
-    gaussian_ksize : int, default=1
-        Size of the kernel used to smooth the change score.
-
-    num_thresholds : int, default=20
-        Number of thresholds to test.
-
-    verbose : bool, default=True
-        Print progress messages.
-
-    Returns
-    -------
-    changepoints : dict
-        Changepoints as a dictionary with the same keys as ``coordinates``.
-
-    changescores : dict
-        Change scores as a dictionary with the same keys as ``coordinates``.
-
-    coordinates_ego: dict
-        Keypoints in egocentric coordinates, in the same format as
-        ``coordinates``.
-
-    derivatives : dict
-        Z-scored absolute values of the derivatives for each egocentic
-        keypoint coordinate, in the same format as ``coordinates``
-
-    threshold: float
-        Threshold used to binarize Z-scored derivatives.
-    """
-    if use_bodyparts is None and bodyparts is not None:
-        use_bodyparts = bodyparts
-
-    if isinstance(anterior_bodyparts[0], str):
-        assert use_bodyparts is not None, fill(
-            "Must provide `bodyparts` or `use_bodyparts` if `anterior_bodyparts` is a list of strings"
-        )
-        anterior_idxs = [use_bodyparts.index(bp) for bp in anterior_bodyparts]
-    else:
-        anterior_idxs = anterior_bodyparts
-
-    if isinstance(posterior_bodyparts[0], str):
-        assert use_bodyparts is not None, fill(
-            "Must provide `bodyparts` or `use_bodyparts` if `posterior_bodyparts` is a list of strings"
-        )
-        posterior_idxs = [use_bodyparts.index(bp) for bp in posterior_bodyparts]
-    else:
-        posterior_idxs = posterior_bodyparts
-
-    # Differentiating (egocentrically aligned) keypoint coordinates
-    if verbose:
-        print("Aligning keypoints")
-    data, metadata = format_data(coordinates, bodyparts=bodyparts, use_bodyparts=use_bodyparts)
-    Y_ego, _, _ = align_egocentric(data["Y"], anterior_idxs, posterior_idxs)
-    Y_flat = np.array(Y_ego).reshape(*Y_ego.shape[:2], -1)
-
-    if verbose:
-        print("Differentiating and z-scoring")
-    dy = np.abs(filtered_derivative(Y_flat, derivative_ksize, axis=1))
-    mask = np.broadcast_to(np.array(data["mask"])[:, :, na], dy.shape) > 0
-    means = (dy * mask).sum(1) / mask.sum(1)
-    dy_centered = dy - means[:, na, :]
-    stds = np.sqrt((dy_centered**2 * mask).sum(1) / mask.sum(1))
-    dy_zscored = dy_centered / (stds[:, na, :] + 1e-8)
-
-    # Count threshold crossings
-    thresholds = np.linspace(
-        np.percentile(dy_zscored, 1),
-        np.percentile(dy_zscored, 99),
-        num_thresholds,
-    )
-
-    def get_changepoints(score, pvals, alpha):
-        pts = argrelextrema(score, np.greater, order=1)[0]
-        return pts[pvals[pts] < alpha]
-
-    # get changescores for each threshold
-    all_changescores, all_changepoints = [], []
-    for threshold in tqdm.tqdm(
-        thresholds,
-        disable=(not verbose),
-        desc="Testing thresholds",
-        ncols=72,
-    ):
-        # permute within-recording then combine across recordings
-        crossings = (dy_zscored > threshold).sum(2)[mask[:, :, 0]]
-        crossings_shuff = permute_cyclic(dy_zscored > threshold, mask, axis=1).sum(2)[mask[:, :, 0]]
-        crossings_shuff = crossings_shuff + np.random.uniform(-0.1, 0.1, crossings_shuff.shape)
-
-        # get significance score
-        ps_combined = 1 - (np.sort(crossings_shuff).searchsorted(crossings) - 1) / len(crossings)
-        ps_combined = fdrcorrection(ps_combined, alpha=alpha)[1]
-
-        # separate back into recordings
-        pvals = np.zeros(mask[:, :, 0].shape)
-        pvals[mask[:, :, 0]] = ps_combined
-        pvals = unbatch(pvals, *metadata)
-
-        changescores = {
-            k: gaussian_filter1d(-np.log10(ps), gaussian_ksize) for k, ps in pvals.items()
-        }
-        changepoints = {k: get_changepoints(changescores[k], ps, alpha) for k, ps in pvals.items()}
-        all_changescores.append(changescores)
-        all_changepoints.append(changepoints)
-
-    # pick threshold with most changepoints
-    num_changepoints = [sum(map(len, d.values())) for d in all_changepoints]
-    changescores = all_changescores[np.argmax(num_changepoints)]
-    changepoints = all_changepoints[np.argmax(num_changepoints)]
-    threshold = thresholds[np.argmax(num_changepoints)]
-
-    coordinates_ego = unbatch(np.array(Y_ego), *metadata)
-    derivatives = unbatch(dy_zscored.reshape(Y_ego.shape), *metadata)
-    return changepoints, changescores, coordinates_ego, derivatives, threshold
-=======
-    save_analysis_figure(fig, plot_name, project_dir, model_name, save_dir)
->>>>>>> 1ef9cc93
+    save_analysis_figure(fig, plot_name, project_dir, model_name, save_dir)